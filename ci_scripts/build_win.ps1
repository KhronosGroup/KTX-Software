# Copyright 2022 The Khronos Group Inc.
# SPDX-License-Identifier: Apache-2.0

#   Allow setting of variables on the command line. A command line parameter
# must look like (including the quotes shown) '$VAR="string"'. Spaces
# around the equals are acceptable.
#   Since the cmake Visual Studio generator generates multi-config build
# trees, CONFIGURATION can be a comma separated list of the config_displays
# to build
for ($i=0; $i -lt $args.length; $i++)
{
  Invoke-Expression $($args[$i])
}

function Set-ConfigVariable {
  param ( $VariableName, $DefaultValue )
  $res = get-variable $VariableName -ValueOnly -ErrorAction 'SilentlyContinue'
  if ($res -eq $null) {
    $res = [Environment]::GetEnvironmentVariable($VariableName)
    if ($res -eq $null) {
        $res = $DefaultValue
    }
  }
  return $res
}

<<<<<<< HEAD
# Setting env vars here sets them in environment for parent as well so
# use local variables to avoid pollution.
$BUILD_DIR = Set-Config-Variable BUILD_DIR "build/build-batch-vs2019"
$CONFIGURATION = Set-Config-Variable CONFIGURATION "Release"
$CMAKE_GEN = Set-Config-Variable CMAKE_GEN "Visual Studio 16 2019"
$CMAKE_TOOLSET = Set-Config-Variable CMAKE_TOOLSET ""
$FEATURE_DOC = Set-Config-Variable FEATURE_DOC "OFF"
$FEATURE_JNI = Set-Config-Variable FEATURE_JNI "OFF"
$FEATURE_PY = Set-Config-Variable FEATURE_PY "OFF"
$FEATURE_LOADTESTS = Set-Config-Variable FEATURE_LOADTESTS "OFF"
$FEATURE_TOOLS = Set-Config-Variable FEATURE_TOOLS "ON"
$FEATURE_TESTS = Set-Config-Variable FEATURE_TESTS "ON"
$PLATFORM = Set-Config-Variable PLATFORM "x64"
$PACKAGE = Set-Config-Variable PACKAGE "NO"
$PYTHON = Set-Config-Variable PYTHON ""
$SUPPORT_SSE = Set-Config-Variable SUPPORT_SSE "ON"
$SUPPORT_OPENCL = Set-Config-Variable SUPPORT_OPENCL "OFF"
$OPENGL_ES_EMULATOR = Set-Config-Variable OPENGL_ES_EMULATOR `
=======
# Build for the local machine by default.
$defaultArch = $env:processor_architecture.toLower()
if ($defaultArch -eq "amd64") {
  $defaultArch = "x64"
} elseif ($defaultArch -ne "arm64") {
  echo "KTX build for Windows does not support $defaultArch architecture."
  echo "Only amd64 and arm64 are supported."
  exit 1
}

# These defaults are here to permit easy running of the script locally
# when debugging is needed. Use local variables to avoid polluting the
# environment. Some case have been observed where setting env. var's here
# sets them for the parent as well.
$ARCH = Set-ConfigVariable ARCH $defaultArch
$BUILD_DIR = Set-ConfigVariable BUILD_DIR "build/build-batch-vs2022"
$CONFIGURATION = Set-ConfigVariable CONFIGURATION "Release"
$CMAKE_GEN = Set-ConfigVariable CMAKE_GEN "Visual Studio 17 2022"
$CMAKE_TOOLSET = Set-ConfigVariable CMAKE_TOOLSET ""
$FEATURE_DOC = Set-ConfigVariable FEATURE_DOC "OFF"
$FEATURE_JNI = Set-ConfigVariable FEATURE_JNI "OFF"
$FEATURE_LOADTESTS = Set-ConfigVariable FEATURE_LOADTESTS "OFF"
$FEATURE_TOOLS = Set-ConfigVariable FEATURE_TOOLS "ON"
$FEATURE_TESTS = Set-ConfigVariable FEATURE_TESTS "ON"
$PACKAGE = Set-ConfigVariable PACKAGE "NO"
$SUPPORT_SSE = Set-ConfigVariable SUPPORT_SSE "ON"
$SUPPORT_OPENCL = Set-ConfigVariable SUPPORT_OPENCL "OFF"
$OPENGL_ES_EMULATOR = Set-ConfigVariable OPENGL_ES_EMULATOR `
>>>>>>> 248cd1d7
  "c:/Imagination` Technologies/PowerVR_Graphics/PowerVR_Tools/PVRVFrame/Library/Windows_x86_64"
$CODE_SIGN_KEY_VAULT = Set-ConfigVariable CODE_SIGN_KEY_VAULT ""
$CODE_SIGN_TIMESTAMP_URL = Set-ConfigVariable CODE_SIGN_TIMESTAMP_URL ""
$LOCAL_KEY_VAULT_SIGNING_IDENTITY = Set-ConfigVariable LOCAL_KEY_VAULT_SIGNING_IDENTITY ""
$LOCAL_KEY_VAULT_CERTIFICATE_THUMBPRINT  = Set-ConfigVariable LOCAL_KEY_VAULT_CERTIFICATE_THUMBPRINT ""
$AZURE_KEY_VAULT_URL = Set-ConfigVariable AZURE_KEY_VAULT_URL ""
$AZURE_KEY_VAULT_CERTIFICATE = Set-ConfigVariable AZURE_KEY_VAULT_CERTIFICATE ""
$AZURE_KEY_VAULT_CLIENT_ID = Set-ConfigVariable AZURE_KEY_VAULT_CLIENT_ID ""
$AZURE_KEY_VAULT_CLIENT_SECRET = Set-ConfigVariable AZURE_KEY_VAULT_CLIENT_SECRET ""
$AZURE_KEY_VAULT_TENANT_ID = Set-ConfigVariable AZURE_KEY_VAULT_TENANT_ID ""

if ($FEATURE_LOADTESTS -eq "ON")  { $need_gles_emulator=1 }

<<<<<<< HEAD
echo "Configure KTX-Software (Windows $CMAKE_GEN) dir: $BUILD_DIR Arch: $PLATFORM Toolset: $CMAKE_TOOLSET FEATURE_LOADTESTS: $FEATURE_LOADTESTS, FEATURE_DOC: $FEATURE_DOC, FEATURE_JNI: $FEATURE_JNI, FEATURE_PY: $FEATURE_PY, FEATURE_TOOLS: $FEATURE_TOOLS, FEATURE_TESTS: $FEATURE_TESTS, SUPPORT_SSE: $SUPPORT_SSE, SUPPORT_OPENCL: $SUPPORT_OPENCL WIN_CODE_SIGN_IDENTITY: $WIN_CODE_SIGN_IDENTITY WIN_CS_CERT_SEARCH_MACHINE_STORE: $WIN_CS_CERT_SEARCH_MACHINE_STORE"

=======
>>>>>>> 248cd1d7
if (($PACKAGE -eq "YES") -and ($FEATURE_TOOLS -eq "OFF")) {
  echo "Error: Cannot package a configuration that does not build tools. Set FEATURE_TOOLS to ON or PACKAGE to NO"
  exit 2
}

$cmake_args = @(
  "-G", "$CMAKE_GEN"
  "-A", "$ARCH"
)
if($CMAKE_TOOLSET) {
  $cmake_args += @(
    "-T", "$CMAKE_TOOLSET"
  )
}
$cmake_args += @(
  "-B", "$BUILD_DIR"
  "-D", "KTX_FEATURE_DOC=$FEATURE_DOC"
  "-D", "KTX_FEATURE_JNI=$FEATURE_JNI"
  "-D", "KTX_FEATURE_LOADTEST_APPS=$FEATURE_LOADTESTS"
  "-D", "KTX_FEATURE_TOOLS=$FEATURE_TOOLS"
  "-D", "KTX_FEATURE_TESTS=$FEATURE_TESTS"
  "-D", "BASISU_SUPPORT_SSE=$SUPPORT_SSE"
  "-D", "BASISU_SUPPORT_OPENCL=$SUPPORT_OPENCL"
  "-D", "CODE_SIGN_KEY_VAULT=$CODE_SIGN_KEY_VAULT"
)
if ($CODE_SIGN_KEY_VAULT) {
  # To avoid CMake warning, only specify this when actually signing.
  $cmake_args += @(
    "-D", "CODE_SIGN_TIMESTAMP_URL=$CODE_SIGN_TIMESTAMP_URL"
  )
}
if ($CODE_SIGN_KEY_VAULT -eq "Azure") {
  $cmake_args += @(
    "-D", "AZURE_KEY_VAULT_URL=$AZURE_KEY_VAULT_URL"
    "-D", "AZURE_KEY_VAULT_CERTIFICATE=$AZURE_KEY_VAULT_CERTIFICATE"
    "-D", "AZURE_KEY_VAULT_CLIENT_ID=$AZURE_KEY_VAULT_CLIENT_ID"
    "-D", "AZURE_KEY_VAULT_CLIENT_SECRET=$AZURE_KEY_VAULT_CLIENT_SECRET"
    "-D", "AZURE_KEY_VAULT_TENANT_ID=$AZURE_KEY_VAULT_TENANT_ID"
  )
} elseif ($CODE_SIGN_KEY_VAULT) {
  $cmake_args += @(
    "-D", "LOCAL_KEY_VAULT_SIGNING_IDENTITY=$LOCAL_KEY_VAULT_SIGNING_IDENTITY"
    "-D", "LOCAL_KEY_VAULT_CERTIFICATE_THUMBPRINT=$LOCAL_KEY_VAULT_CERTIFICATE_THUMBPRINT"
  )
} `
if ($need_gles_emulator) {
  $cmake_args += @("-D", "OPENGL_ES_EMULATOR=$OPENGL_ES_EMULATOR")
}

$config_display = "Configure KTX-Software: "
foreach ($item in $cmake_args) {
  switch ($item) {
       "-A" { $config_display += 'Arch=' }
       "-B" { $config_display += 'Build Dir=' }
       "-D" { }
       "-G" { $config_display += 'Generator=' }
       "-T" { $config_display += 'Toolset=' }
         "" { }
    default { $config_display += "$item, " }
  }
}
$config_display = $config_display -replace ', $', ''
echo $config_display

<<<<<<< HEAD
cmake . -G "$CMAKE_GEN" -A $PLATFORM $TOOLSET_OPTION -B $BUILD_DIR `
  -D KTX_FEATURE_DOC=$FEATURE_DOC `
  -D KTX_FEATURE_JNI=$FEATURE_JNI `
  -D KTX_FEATURE_PY=$FEATURE_PY `
  -D KTX_FEATURE_LOADTEST_APPS=$FEATURE_LOADTESTS `
  -D KTX_FEATURE_TOOLS=$FEATURE_TOOLS `
  -D KTX_FEATURE_TESTS=$FEATURE_TESTS `
  -D BASISU_SUPPORT_SSE=$SUPPORT_SSE `
  -D BASISU_SUPPORT_OPENCL=$SUPPORT_OPENCL `
  -D WIN_CODE_SIGN_IDENTITY=$WIN_CODE_SIGN_IDENTITY `
  -D WIN_CS_CERT_SEARCH_MACHINE_STORE=$WIN_CS_CERT_SEARCH_MACHINE_STORE `
  -D PYTHON=$PYTHON `
  $(if ($need_gles_emulator) {"-D"}) $(if ($need_gles_emulator) {"OPENGL_ES_EMULATOR=$OPENGL_ES_EMULATOR"})
=======
cmake . $cmake_args

# Return an error code if cmake config fails.
if(!$?){
  exit 1
}
>>>>>>> 248cd1d7

$configArray = $CONFIGURATION.split(",")
foreach ($config in $configArray) {
  pushd $BUILD_DIR
  try {
    #git status
    echo "Build KTX-Software (Windows $ARCH $config)"
    cmake --build . --config $config
    # Return an error code if cmake fails
    if(!$?){
      popd
      exit 1
    }

    #git status
    if ($PACKAGE -eq "YES" -and $config -eq "Release") {
    echo "Pack KTX-Software (Windows $ARCH $config)"
      cmake --build . --config $config --target PACKAGE
      # Return an error code if cmake fails
      if(!$?){
        popd
        exit 1
      }
    }
    echo "Done building."
  } finally {
   popd
  }
}
<|MERGE_RESOLUTION|>--- conflicted
+++ resolved
@@ -24,26 +24,6 @@
   return $res
 }
 
-<<<<<<< HEAD
-# Setting env vars here sets them in environment for parent as well so
-# use local variables to avoid pollution.
-$BUILD_DIR = Set-Config-Variable BUILD_DIR "build/build-batch-vs2019"
-$CONFIGURATION = Set-Config-Variable CONFIGURATION "Release"
-$CMAKE_GEN = Set-Config-Variable CMAKE_GEN "Visual Studio 16 2019"
-$CMAKE_TOOLSET = Set-Config-Variable CMAKE_TOOLSET ""
-$FEATURE_DOC = Set-Config-Variable FEATURE_DOC "OFF"
-$FEATURE_JNI = Set-Config-Variable FEATURE_JNI "OFF"
-$FEATURE_PY = Set-Config-Variable FEATURE_PY "OFF"
-$FEATURE_LOADTESTS = Set-Config-Variable FEATURE_LOADTESTS "OFF"
-$FEATURE_TOOLS = Set-Config-Variable FEATURE_TOOLS "ON"
-$FEATURE_TESTS = Set-Config-Variable FEATURE_TESTS "ON"
-$PLATFORM = Set-Config-Variable PLATFORM "x64"
-$PACKAGE = Set-Config-Variable PACKAGE "NO"
-$PYTHON = Set-Config-Variable PYTHON ""
-$SUPPORT_SSE = Set-Config-Variable SUPPORT_SSE "ON"
-$SUPPORT_OPENCL = Set-Config-Variable SUPPORT_OPENCL "OFF"
-$OPENGL_ES_EMULATOR = Set-Config-Variable OPENGL_ES_EMULATOR `
-=======
 # Build for the local machine by default.
 $defaultArch = $env:processor_architecture.toLower()
 if ($defaultArch -eq "amd64") {
@@ -66,13 +46,14 @@
 $FEATURE_DOC = Set-ConfigVariable FEATURE_DOC "OFF"
 $FEATURE_JNI = Set-ConfigVariable FEATURE_JNI "OFF"
 $FEATURE_LOADTESTS = Set-ConfigVariable FEATURE_LOADTESTS "OFF"
+$FEATURE_PY = Set-ConfigVariable FEATURE_PY "OFF"
 $FEATURE_TOOLS = Set-ConfigVariable FEATURE_TOOLS "ON"
 $FEATURE_TESTS = Set-ConfigVariable FEATURE_TESTS "ON"
 $PACKAGE = Set-ConfigVariable PACKAGE "NO"
+$PYTHON = Set-Config-Variable PYTHON ""
 $SUPPORT_SSE = Set-ConfigVariable SUPPORT_SSE "ON"
 $SUPPORT_OPENCL = Set-ConfigVariable SUPPORT_OPENCL "OFF"
 $OPENGL_ES_EMULATOR = Set-ConfigVariable OPENGL_ES_EMULATOR `
->>>>>>> 248cd1d7
   "c:/Imagination` Technologies/PowerVR_Graphics/PowerVR_Tools/PVRVFrame/Library/Windows_x86_64"
 $CODE_SIGN_KEY_VAULT = Set-ConfigVariable CODE_SIGN_KEY_VAULT ""
 $CODE_SIGN_TIMESTAMP_URL = Set-ConfigVariable CODE_SIGN_TIMESTAMP_URL ""
@@ -86,11 +67,6 @@
 
 if ($FEATURE_LOADTESTS -eq "ON")  { $need_gles_emulator=1 }
 
-<<<<<<< HEAD
-echo "Configure KTX-Software (Windows $CMAKE_GEN) dir: $BUILD_DIR Arch: $PLATFORM Toolset: $CMAKE_TOOLSET FEATURE_LOADTESTS: $FEATURE_LOADTESTS, FEATURE_DOC: $FEATURE_DOC, FEATURE_JNI: $FEATURE_JNI, FEATURE_PY: $FEATURE_PY, FEATURE_TOOLS: $FEATURE_TOOLS, FEATURE_TESTS: $FEATURE_TESTS, SUPPORT_SSE: $SUPPORT_SSE, SUPPORT_OPENCL: $SUPPORT_OPENCL WIN_CODE_SIGN_IDENTITY: $WIN_CODE_SIGN_IDENTITY WIN_CS_CERT_SEARCH_MACHINE_STORE: $WIN_CS_CERT_SEARCH_MACHINE_STORE"
-
-=======
->>>>>>> 248cd1d7
 if (($PACKAGE -eq "YES") -and ($FEATURE_TOOLS -eq "OFF")) {
   echo "Error: Cannot package a configuration that does not build tools. Set FEATURE_TOOLS to ON or PACKAGE to NO"
   exit 2
@@ -110,11 +86,13 @@
   "-D", "KTX_FEATURE_DOC=$FEATURE_DOC"
   "-D", "KTX_FEATURE_JNI=$FEATURE_JNI"
   "-D", "KTX_FEATURE_LOADTEST_APPS=$FEATURE_LOADTESTS"
+  "-D", "KTX_FEATURE_PY=$FEATURE_PY"
   "-D", "KTX_FEATURE_TOOLS=$FEATURE_TOOLS"
   "-D", "KTX_FEATURE_TESTS=$FEATURE_TESTS"
   "-D", "BASISU_SUPPORT_SSE=$SUPPORT_SSE"
   "-D", "BASISU_SUPPORT_OPENCL=$SUPPORT_OPENCL"
   "-D", "CODE_SIGN_KEY_VAULT=$CODE_SIGN_KEY_VAULT"
+  "-D", "PYTHON=$PYTHON"
 )
 if ($CODE_SIGN_KEY_VAULT) {
   # To avoid CMake warning, only specify this when actually signing.
@@ -155,28 +133,12 @@
 $config_display = $config_display -replace ', $', ''
 echo $config_display
 
-<<<<<<< HEAD
-cmake . -G "$CMAKE_GEN" -A $PLATFORM $TOOLSET_OPTION -B $BUILD_DIR `
-  -D KTX_FEATURE_DOC=$FEATURE_DOC `
-  -D KTX_FEATURE_JNI=$FEATURE_JNI `
-  -D KTX_FEATURE_PY=$FEATURE_PY `
-  -D KTX_FEATURE_LOADTEST_APPS=$FEATURE_LOADTESTS `
-  -D KTX_FEATURE_TOOLS=$FEATURE_TOOLS `
-  -D KTX_FEATURE_TESTS=$FEATURE_TESTS `
-  -D BASISU_SUPPORT_SSE=$SUPPORT_SSE `
-  -D BASISU_SUPPORT_OPENCL=$SUPPORT_OPENCL `
-  -D WIN_CODE_SIGN_IDENTITY=$WIN_CODE_SIGN_IDENTITY `
-  -D WIN_CS_CERT_SEARCH_MACHINE_STORE=$WIN_CS_CERT_SEARCH_MACHINE_STORE `
-  -D PYTHON=$PYTHON `
-  $(if ($need_gles_emulator) {"-D"}) $(if ($need_gles_emulator) {"OPENGL_ES_EMULATOR=$OPENGL_ES_EMULATOR"})
-=======
 cmake . $cmake_args
 
 # Return an error code if cmake config fails.
 if(!$?){
   exit 1
 }
->>>>>>> 248cd1d7
 
 $configArray = $CONFIGURATION.split(",")
 foreach ($config in $configArray) {
