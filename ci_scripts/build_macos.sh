#!/bin/sh
# Copyright 2015-2020 The Khronos Group Inc.
# SPDX-License-Identifier: Apache-2.0

# exit if any command fails
set -e

# Due to the spaces in the platform names, must use array variables so
# destination args can be expanded to a single word.
OSX_XCODE_OPTIONS=(-alltargets -destination "platform=OS X,arch=x86_64")
IOS_XCODE_OPTIONS=(-alltargets -destination "generic/platform=iOS" -destination "platform=iOS Simulator,OS=latest")
XCODE_CODESIGN_ENV='CODE_SIGN_IDENTITY= CODE_SIGN_ENTITLEMENTS= CODE_SIGNING_REQUIRED=NO CODE_SIGNING_ALLOWED=NO'

if [ -z "$VULKAN_SDK" ]; then
  export VULKAN_SDK=~/VulkanSDK/1.2.176.1/macOS
fi

# Ensure that Vulkan SDK's glslc is in PATH
export PATH="${VULKAN_SDK}/bin:$PATH"

if [ -z "$DEPLOY_BUILD_DIR" ]; then
  DEPLOY_BUILD_DIR=build-macos-universal
fi

if which -s xcpretty ; then
  function handle_compiler_output() {
    tee -a fullbuild.log | xcpretty
  }
else
  function handle_compiler_output() {
    cat
  }
fi

#
# macOS
#

# Since the compiler is called twice (for x86_64 and arm64) with the same set
# of defines and options, we have no choice but to disable SSE. This is done
# by our cpu type detection script (cmake/cputypetest.cmake) which notices the
# multiple architectures and indicates a cpu type that does not support SSE.
echo "Configure KTX-Software (macOS universal binary) without SSE support"
if [ -n "$MACOS_CERTIFICATES_P12" ]; then
  cmake -GXcode -B$DEPLOY_BUILD_DIR \
  -DCMAKE_OSX_ARCHITECTURES="\$(ARCHS_STANDARD)" \
  -DKTX_FEATURE_DOC=ON \
  -DKTX_FEATURE_LOADTEST_APPS=ON \
  -DBASISU_SUPPORT_SSE=OFF \
  -DXCODE_CODE_SIGN_IDENTITY="${CODE_SIGN_IDENTITY}" \
  -DXCODE_DEVELOPMENT_TEAM="${DEVELOPMENT_TEAM}" \
  -DPRODUCTBUILD_IDENTITY_NAME="${PKG_SIGN_IDENTITY}"
else # No secure variables means a PR or fork build.
  echo "************* No Secure variables. ******************"
  cmake -GXcode -B$DEPLOY_BUILD_DIR \
  -DCMAKE_OSX_ARCHITECTURES="\$(ARCHS_STANDARD)" \
  -DKTX_FEATURE_DOC=ON \
  -DKTX_FEATURE_LOADTEST_APPS=ON \
  -DBASISU_SUPPORT_SSE=OFF
fi

echo "Configure KTX-Software (macOS x86_64) with SSE support"
cmake -GXcode -Bbuild-macos-sse \
  -DCMAKE_OSX_ARCHITECTURES="x86_64" \
<<<<<<< HEAD
  -DBASISU_SUPPORT_SSE=ON \
  -DISA_SSE41=ON
=======
  -DKTX_FEATURE_LOADTEST_APPS=ON \
  -DBASISU_SUPPORT_SSE=ON
>>>>>>> f99221eb


# Cause the build pipes below to set the exit to the exit code of the
# last program to exit non-zero.
set -o pipefail

pushd $DEPLOY_BUILD_DIR

# Build and test Debug
echo "Build KTX-Software (macOS universal binary Debug)"
cmake --build . --config Debug -- CODE_SIGN_IDENTITY="" CODE_SIGNING_REQUIRED=NO | handle_compiler_output
echo "Test KTX-Software (macOS universal binary Debug)"
ctest -C Debug # --verbose

# Build and test Release
echo "Build KTX-Software (macOS universal binary Release)"
if [ -n "$MACOS_CERTIFICATES_P12" ]; then
  cmake --build . --config Release | handle_compiler_output
else
  cmake --build . --config Release -- CODE_SIGN_IDENTITY="" CODE_SIGNING_REQUIRED=NO | handle_compiler_output
fi
echo "Test KTX-Software (macOS universal binary Release)"
ctest -C Release # --verbose
echo "Install KTX-Software (macOS universal binary Release)"
cmake --install . --config Release --prefix ../install-macos-release
echo "Pack KTX-Software (macOS Release)"
if ! cpack -G productbuild; then
  cat _CPack_Packages/Darwin/productbuild/ProductBuildOutput.log
  exit 1
fi

popd

pushd build-macos-sse

echo "Build KTX-Software (macOS with SSE support Debug)"
cmake --build . --config Debug -- CODE_SIGN_IDENTITY="" CODE_SIGNING_REQUIRED=NO | handle_compiler_output

echo "Test KTX-Software (macOS with SSE support Debug)"
ctest -C Debug # --verbose
echo "Build KTX-Software (macOS with SSE support Release)"
cmake --build . --config Release -- CODE_SIGN_IDENTITY="" CODE_SIGNING_REQUIRED=NO | handle_compiler_output

echo "Test KTX-Software (macOS with SSE support Release)"
ctest -C Release # --verbose

popd

#
# iOS
#

echo "Configure KTX-Software (iOS)"
<<<<<<< HEAD

cmake -GXcode -Bbuild-ios -DISA_NEON=ON -DCMAKE_SYSTEM_NAME=iOS -DKTX_FEATURE_LOADTEST_APPS=ON -DKTX_FEATURE_DOC=ON
=======
cmake -GXcode -Bbuild-ios -DCMAKE_SYSTEM_NAME=iOS -DKTX_FEATURE_LOADTEST_APPS=ON -DKTX_FEATURE_DOC=OFF
>>>>>>> f99221eb
pushd build-ios
echo "Build KTX-Software (iOS Debug)"
cmake --build . --config Debug  -- -sdk iphoneos CODE_SIGN_IDENTITY="" CODE_SIGNING_ALLOWED=NO CODE_SIGNING_REQUIRED=NO | handle_compiler_output
# echo "Build KTX-Software (iOS Simulator Debug)"
# cmake --build . --config Debug -- -sdk iphonesimulator
echo "Build KTX-Software (iOS Release)"
cmake --build . --config Release -- -sdk iphoneos CODE_SIGN_IDENTITY="" CODE_SIGNING_ALLOWED=NO CODE_SIGNING_REQUIRED=NO | handle_compiler_output
# echo "Build KTX-Software (iOS Simulator Release)"
# cmake --build . --config Release -- -sdk iphonesimulator
popd<|MERGE_RESOLUTION|>--- conflicted
+++ resolved
@@ -62,14 +62,9 @@
 echo "Configure KTX-Software (macOS x86_64) with SSE support"
 cmake -GXcode -Bbuild-macos-sse \
   -DCMAKE_OSX_ARCHITECTURES="x86_64" \
-<<<<<<< HEAD
+  -DKTX_FEATURE_LOADTEST_APPS=ON \
   -DBASISU_SUPPORT_SSE=ON \
   -DISA_SSE41=ON
-=======
-  -DKTX_FEATURE_LOADTEST_APPS=ON \
-  -DBASISU_SUPPORT_SSE=ON
->>>>>>> f99221eb
-
 
 # Cause the build pipes below to set the exit to the exit code of the
 # last program to exit non-zero.
@@ -122,12 +117,7 @@
 #
 
 echo "Configure KTX-Software (iOS)"
-<<<<<<< HEAD
-
-cmake -GXcode -Bbuild-ios -DISA_NEON=ON -DCMAKE_SYSTEM_NAME=iOS -DKTX_FEATURE_LOADTEST_APPS=ON -DKTX_FEATURE_DOC=ON
-=======
-cmake -GXcode -Bbuild-ios -DCMAKE_SYSTEM_NAME=iOS -DKTX_FEATURE_LOADTEST_APPS=ON -DKTX_FEATURE_DOC=OFF
->>>>>>> f99221eb
+cmake -GXcode -Bbuild-ios -DISA_NEON=ON -DCMAKE_SYSTEM_NAME=iOS -DKTX_FEATURE_LOADTEST_APPS=ON -DKTX_FEATURE_DOC=OFF
 pushd build-ios
 echo "Build KTX-Software (iOS Debug)"
 cmake --build . --config Debug  -- -sdk iphoneos CODE_SIGN_IDENTITY="" CODE_SIGNING_ALLOWED=NO CODE_SIGNING_REQUIRED=NO | handle_compiler_output
