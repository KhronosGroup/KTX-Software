--- conflicted
+++ resolved
@@ -59,43 +59,13 @@
   }
 fi
 
-<<<<<<< HEAD
-echo "Configure KTX-Software (macOS $ARCHS) dir=$BUILD_DIR FEATURE_DOC=$FEATURE_DOC FEATURE_JNI=$FEATURE_JNI FEATURE_PY=$FEATURE_PY FEATURE_LOADTESTS=$FEATURE_LOADTESTS FEATURE_TESTS=$FEATURE_TESTS FEATURE_TOOLS=$FEATURE_TOOLS SUPPORT_SSE=$SUPPORT_SSE SUPPORT_OPENCL=$SUPPORT_OPENCL"
-if [ -n "$MACOS_CERTIFICATES_P12" ]; then
-  cmake -GXcode -B$BUILD_DIR . \
-  -D CMAKE_OSX_ARCHITECTURES="$ARCHS" \
-  -D KTX_FEATURE_DOC=$FEATURE_DOC \
-  -D KTX_FEATURE_JNI=$FEATURE_JNI \
-  -D KTX_FEATURE_PY=$FEATURE_PY \
-  -D KTX_FEATURE_LOADTEST_APPS=$FEATURE_LOADTESTS \
-  -D KTX_FEATURE_TESTS=$FEATURE_TESTS \
-  -D KTX_FEATURE_TOOLS=$FEATURE_TOOLS \
-  -D BASISU_SUPPORT_OPENCL=$SUPPORT_OPENCL \
-  -D BASISU_SUPPORT_SSE=$SUPPORT_SSE \
-  $(if [ "$ARCHS" = "x86_64" ]; then echo -D ISA_SSE41=ON; fi) \
-  -D XCODE_CODE_SIGN_IDENTITY="${CODE_SIGN_IDENTITY}" \
-  -D XCODE_DEVELOPMENT_TEAM="${DEVELOPMENT_TEAM}" \
-  -D PRODUCTBUILD_IDENTITY_NAME="${PKG_SIGN_IDENTITY}"
-else # No secure variables means a PR or fork build.
-  echo "************* No Secure variables. ******************"
-  cmake -GXcode -B$BUILD_DIR . \
-  -D CMAKE_OSX_ARCHITECTURES="$ARCHS" \
-  -D KTX_FEATURE_DOC=$FEATURE_DOC \
-  -D KTX_FEATURE_JNI=$FEATURE_JNI \
-  -D KTX_FEATURE_PY=$FEATURE_PY \
-  -D KTX_FEATURE_LOADTEST_APPS=$FEATURE_LOADTESTS \
-  -D KTX_FEATURE_TESTS=$FEATURE_TESTS \
-  -D KTX_FEATURE_TOOLS=$FEATURE_TOOLS \
-  -D BASISU_SUPPORT_OPENCL=$SUPPORT_OPENCL \
-  -D BASISU_SUPPORT_SSE=$SUPPORT_SSE \
-  $(if [ "$ARCHS" = "x86_64" ]; then echo -D ISA_SSE41=ON; fi)
-=======
 cmake_args=("-G" "Xcode" \
   "-B" $BUILD_DIR \
   "-D" "CMAKE_OSX_ARCHITECTURES=$ARCHS" \
   "-D" "KTX_FEATURE_DOC=$FEATURE_DOC" \
   "-D" "KTX_FEATURE_JNI=$FEATURE_JNI" \
   "-D" "KTX_FEATURE_LOADTEST_APPS=$FEATURE_LOADTESTS" \
+  "-D" "KTX_FEATURE_PY=$FEATURE_PY" \
   "-D" "KTX_FEATURE_TESTS=$FEATURE_TESTS" \
   "-D" "KTX_FEATURE_TOOLS=$FEATURE_TOOLS" \
   "-D" "BASISU_SUPPORT_OPENCL=$SUPPORT_OPENCL" \
@@ -108,7 +78,6 @@
     "-D" "XCODE_DEVELOPMENT_TEAM=${DEVELOPMENT_TEAM}" \
     "-D" "PRODUCTBUILD_IDENTITY_NAME=${PKG_SIGN_IDENTITY}"
   )
->>>>>>> 248cd1d7
 fi
 config_display="Configure KTX-Software (macOS): "
 for arg in "${cmake_args[@]}"; do
