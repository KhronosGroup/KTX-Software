#  SPDX-License-Identifier: Apache-2.0
#  ----------------------------------------------------------------------------
#  Copyright 2020-2022 Arm Limited
#
#  Licensed under the Apache License, Version 2.0 (the "License"); you may not
#  use this file except in compliance with the License. You may obtain a copy
#  of the License at:
#
#      http://www.apache.org/licenses/LICENSE-2.0
#
#  Unless required by applicable law or agreed to in writing, software
#  distributed under the License is distributed on an "AS IS" BASIS, WITHOUT
#  WARRANTIES OR CONDITIONS OF ANY KIND, either express or implied. See the
#  License for the specific language governing permissions and limitations
#  under the License.
#  ----------------------------------------------------------------------------

if(${UNIVERSAL_BUILD})
    set(ASTC_TARGET astc${CODEC})
else()
    set(ASTC_TARGET astc${CODEC}-${ISA_SIMD})
endif()

project(${ASTC_TARGET})

set(GNU_LIKE "GNU,Clang,AppleClang")
set(CLANG_LIKE "Clang,AppleClang")

add_library(${ASTC_TARGET}-static
    STATIC
        astcenc_averages_and_directions.cpp
        astcenc_block_sizes.cpp
        astcenc_color_quantize.cpp
        astcenc_color_unquantize.cpp
        astcenc_compress_symbolic.cpp
        astcenc_compute_variance.cpp
        astcenc_decompress_symbolic.cpp
        astcenc_diagnostic_trace.cpp
        astcenc_entry.cpp
        astcenc_find_best_partitioning.cpp
        astcenc_ideal_endpoints_and_weights.cpp
        astcenc_image.cpp
        astcenc_integer_sequence.cpp
        astcenc_mathlib.cpp
        astcenc_mathlib_softfloat.cpp
        astcenc_partition_tables.cpp
        astcenc_percentile_tables.cpp
        astcenc_pick_best_endpoint_format.cpp
        astcenc_platform_isa_detection.cpp
        astcenc_quantization.cpp
        astcenc_symbolic_physical.cpp
        astcenc_weight_align.cpp
        astcenc_weight_quant_xfer_tables.cpp)

target_include_directories(${ASTC_TARGET}-static
    PUBLIC
        $<BUILD_INTERFACE:${CMAKE_CURRENT_SOURCE_DIR}>
        $<INSTALL_INTERFACE:.>)

if(${CLI})
    add_executable(${ASTC_TARGET}
        astcenccli_error_metrics.cpp
        astcenccli_image.cpp
        astcenccli_image_external.cpp
        astcenccli_image_load_store.cpp
        astcenccli_platform_dependents.cpp
        astcenccli_toplevel.cpp
        astcenccli_toplevel_help.cpp)

    target_link_libraries(${ASTC_TARGET}
        PRIVATE
            ${ASTC_TARGET}-static)
endif()

macro(astcenc_set_properties NAME)

    target_compile_features(${NAME}
        PRIVATE
            cxx_std_14)

    target_compile_definitions(${NAME}
        PRIVATE
            # MSVC defines
            $<$<CXX_COMPILER_ID:MSVC>:_CRT_SECURE_NO_WARNINGS>)

    # Work around compiler bug in MSVC when targeting arm64
    # https://developercommunity.visualstudio.com/t/inlining-turns-constant-into-register-operand-for/1394798
    # https://github.com/microsoft/vcpkg/pull/24869
    if(CMAKE_CXX_COMPILER_ID MATCHES "MSVC")
        if(CPU_ARCHITECTURE STREQUAL armv8 OR CPU_ARCHITECTURE STREQUAL arm64)
            set(CMAKE_C_FLAGS "${CMAKE_C_FLAGS} /d2ssa-cfg-sink-")
            set(CMAKE_CXX_FLAGS "${CMAKE_CXX_FLAGS} /d2ssa-cfg-sink-")
        endif()
    endif()

    if(${DECOMPRESSOR})
        target_compile_definitions(${NAME}
            PRIVATE
                ASTCENC_DECOMPRESS_ONLY)
    endif()

    if(${BLOCK_MAX_TEXELS})
        target_compile_definitions(${NAME}
            PRIVATE
                ASTCENC_BLOCK_MAX_TEXELS=${BLOCK_MAX_TEXELS})
    endif()

    if(${DIAGNOSTICS})
        target_compile_definitions(${NAME}
            PUBLIC
                ASTCENC_DIAGNOSTICS)
    endif()

    # So that non-msvc platforms will write out a 0 properly in the
    # following generator expressions
    if(NOT MSVC)
        set(MSVC 0)
    endif()

    target_compile_options(${NAME}
        PRIVATE
            # Use pthreads on Linux/macOS
            $<$<PLATFORM_ID:Linux,Darwin>:-pthread>

            # Using MSVC rather than CXX_COMPILER_ID generator variable
            # because CXX_COMPILER_ID when using an msvc-style compiler 
            # like clang-cl won't work as desired.
            # Since clang-cl is also capable of accepting gnu style
            # arguments a build will fail when -Werror is specified.

            # MSVC compiler defines
<<<<<<< HEAD
            $<$<BOOL:${MSVC}>:/EHsc>
            $<$<BOOL:${MSVC}>:/fp:strict>
=======
            $<$<CXX_COMPILER_ID:MSVC>:/EHsc>
            $<$<CXX_COMPILER_ID:MSVC>:/fp:strict>
            $<$<CXX_COMPILER_ID:MSVC>:/wd4324>
>>>>>>> 1cb97511

            # G++ and Clang++ compiler defines
            $<$<NOT:${MSVC}>:-Wall>
            $<$<NOT:${MSVC}>:-Wextra>
            $<$<NOT:${MSVC}>:-Wpedantic>
            $<$<NOT:${MSVC}>:-Werror>
            $<$<NOT:${MSVC}>:-Wshadow>
            $<$<NOT:${MSVC}>:-Wdouble-promotion>

            # Hide noise thrown up by Clang 10 and clang-cl
            $<$<NOT:${MSVC}>:-Wno-unknown-warning-option>
            $<$<NOT:${MSVC}>:-Wno-c++98-compat-pedantic>
            $<$<NOT:${MSVC}>:-Wno-c++98-c++11-compat-pedantic>
            $<$<NOT:${MSVC}>:-Wno-float-equal>
            $<$<NOT:${MSVC}>:-Wno-deprecated-declarations>
            $<$<NOT:${MSVC}>:-Wno-atomic-implicit-seq-cst>

            # Clang 10 also throws up warnings we need to investigate (ours)
            $<$<NOT:${MSVC}>:-Wno-cast-align>
            $<$<NOT:${MSVC}>:-Wno-sign-conversion>
            $<$<NOT:${MSVC}>:-Wno-implicit-int-conversion>
            $<$<NOT:${MSVC}>:-Wno-shift-sign-overflow>
            $<$<NOT:${MSVC}>:-Wno-format-nonliteral>
            $<$<NOT:${MSVC}>:-Wno-reserved-identifier>
            $<$<NOT:${MSVC}>:-Wno-cast-function-type>

            $<$<CXX_COMPILER_ID:Clang>:-Wdocumentation>)

    target_link_options(${NAME}
        PRIVATE
            # Use pthreads on Linux/macOS
            $<$<PLATFORM_ID:Linux,Darwin>:-pthread>)

    if(${ASAN})
        target_compile_options(${NAME}
            PRIVATE
                $<$<CXX_COMPILER_ID:${CLANG_LIKE}>:-fsanitize=address>)

        target_link_options(${NAME}
            PRIVATE
                $<$<CXX_COMPILER_ID:${CLANG_LIKE}>:-fsanitize=address>)
    endif()

    if(${NO_INVARIANCE})
            target_compile_definitions(${NAME}
                PRIVATE
                    ASTCENC_NO_INVARIANCE=1)
    endif()

    if(${CLI})
        # Enable LTO on release builds
        set_property(TARGET ${NAME}
            PROPERTY
                INTERPROCEDURAL_OPTIMIZATION_RELEASE True)

        # Use a static runtime on MSVC builds (ignored on non-MSVC compilers)
        set_property(TARGET ${NAME}
            PROPERTY
                MSVC_RUNTIME_LIBRARY "MultiThreaded$<$<CONFIG:Debug>:Debug>")
    endif()

    # Set up configuration for SIMD ISA builds
    if(${ISA_SIMD} MATCHES "none")
        if(NOT ${UNIVERSAL_BUILD})
            target_compile_definitions(${NAME}
                PRIVATE
                    ASTCENC_NEON=0
                    ASTCENC_SSE=0
                    ASTCENC_AVX=0
                    ASTCENC_POPCNT=0
                    ASTCENC_F16C=0)
        endif()

    elseif(${ISA_SIMD} MATCHES "neon")
        if(NOT ${UNIVERSAL_BUILD})
            target_compile_definitions(${NAME}
                PRIVATE
                    ASTCENC_NEON=1
                    ASTCENC_SSE=0
                    ASTCENC_AVX=0
                    ASTCENC_POPCNT=0
                    ASTCENC_F16C=0)
        endif()

    elseif((${ISA_SIMD} MATCHES "sse2") OR (${UNIVERSAL_BUILD} AND ${ISA_SSE2}))
        if(NOT ${UNIVERSAL_BUILD})
            target_compile_definitions(${NAME}
                PRIVATE
                    ASTCENC_NEON=0
                    ASTCENC_SSE=20
                    ASTCENC_AVX=0
                    ASTCENC_POPCNT=0
                    ASTCENC_F16C=0)
        endif()

        # These settings are needed on AppleClang as SSE4.1 is on by default
        # Suppress unused argument for macOS universal build behavior
        target_compile_options(${NAME}
            PRIVATE
                $<$<CXX_COMPILER_ID:AppleClang>:-msse2>
                $<$<CXX_COMPILER_ID:AppleClang>:-mno-sse4.1>
                $<$<CXX_COMPILER_ID:AppleClang>:-Wno-unused-command-line-argument>)

    elseif((${ISA_SIMD} MATCHES "sse4.1") OR (${UNIVERSAL_BUILD} AND ${ISA_SSE41}))
        if(NOT ${UNIVERSAL_BUILD})
            target_compile_definitions(${NAME}
                PRIVATE
                    ASTCENC_NEON=0
                    ASTCENC_SSE=41
                    ASTCENC_AVX=0
                    ASTCENC_POPCNT=1
                    ASTCENC_F16C=0)
        endif()

        # Suppress unused argument for macOS universal build behavior
        target_compile_options(${NAME}
            PRIVATE
                $<$<NOT:$<CXX_COMPILER_ID:MSVC>>:-msse4.1 -mpopcnt>
                $<$<CXX_COMPILER_ID:AppleClang>:-Wno-unused-command-line-argument>)

    elseif((${ISA_SIMD} MATCHES "avx2") OR (${UNIVERSAL_BUILD} AND ${ISA_AVX2}))
        if(NOT ${UNIVERSAL_BUILD})
            target_compile_definitions(${NAME}
                PRIVATE
                    ASTCENC_NEON=0
                    ASTCENC_SSE=41
                    ASTCENC_AVX=2
                    ASTCENC_POPCNT=1
                    ASTCENC_F16C=1)
        endif()

        # Suppress unused argument for macOS universal build behavior
        target_compile_options(${NAME}
            PRIVATE
                $<$<NOT:$<CXX_COMPILER_ID:MSVC>>:-mavx2 -mpopcnt -mf16c>
                $<$<CXX_COMPILER_ID:MSVC>:/arch:AVX2>
                $<$<CXX_COMPILER_ID:AppleClang>:-Wno-unused-command-line-argument>)

    endif()

endmacro()

if(CMAKE_CXX_COMPILER_ID MATCHES "GNU|Clang")
    string(CONCAT EXTERNAL_CXX_FLAGS
            " $<$<NOT:$<CXX_COMPILER_ID:MSVC>>: -fno-strict-aliasing>"
            " $<$<NOT:$<CXX_COMPILER_ID:MSVC>>: -Wno-unused-parameter>"
            " $<$<NOT:$<CXX_COMPILER_ID:MSVC>>: -Wno-old-style-cast>"
            " $<$<NOT:$<CXX_COMPILER_ID:MSVC>>: -Wno-double-promotion>"
            " $<$<NOT:$<CXX_COMPILER_ID:MSVC>>: -Wno-zero-as-null-pointer-constant>"
            " $<$<NOT:$<CXX_COMPILER_ID:MSVC>>: -Wno-disabled-macro-expansion>"
            " $<$<NOT:$<CXX_COMPILER_ID:MSVC>>: -Wno-reserved-id-macro>"
            " $<$<NOT:$<CXX_COMPILER_ID:MSVC>>: -Wno-extra-semi-stmt>"
            " $<$<NOT:$<CXX_COMPILER_ID:MSVC>>: -Wno-implicit-fallthrough>"
            " $<$<NOT:$<CXX_COMPILER_ID:MSVC>>: -Wno-tautological-type-limit-compare>"
            " $<$<NOT:$<CXX_COMPILER_ID:MSVC>>: -Wno-cast-qual>"
            " $<$<NOT:$<CXX_COMPILER_ID:MSVC>>: -Wno-reserved-identifier>"
            " $<$<CXX_COMPILER_ID:Clang>: -Wno-missing-prototypes>"
            " $<$<NOT:$<CXX_COMPILER_ID:MSVC>>: -Wno-suggest-override>"
            " $<$<NOT:$<CXX_COMPILER_ID:MSVC>>: -Wno-used-but-marked-unused>"
            " $<$<NOT:$<CXX_COMPILER_ID:MSVC>>: -Wno-noexcept-type>"
            " $<$<NOT:$<CXX_COMPILER_ID:MSVC>>: -Wno-comma>"
            " $<$<NOT:$<CXX_COMPILER_ID:MSVC>>: -Wno-c99-extensions>")

    set_source_files_properties(astcenccli_image_external.cpp
        PROPERTIES
            COMPILE_FLAGS ${EXTERNAL_CXX_FLAGS})
endif()

astcenc_set_properties(${ASTC_TARGET}-static)

    target_compile_options(${ASTC_TARGET}-static
        PRIVATE
            $<$<CXX_COMPILER_ID:MSVC>:/W4>)

if(${CLI})
    astcenc_set_properties(${ASTC_TARGET})

    target_compile_options(${ASTC_TARGET}
        PRIVATE
            $<$<CXX_COMPILER_ID:MSVC>:/W3>)

    string(TIMESTAMP astcencoder_YEAR "%Y")

    configure_file(
        astcenccli_version.h.in
        astcenccli_version.h
        ESCAPE_QUOTES @ONLY)

    target_include_directories(${ASTC_TARGET}
        PRIVATE
            ${CMAKE_CURRENT_BINARY_DIR})

    install(TARGETS ${ASTC_TARGET} DESTINATION ${PACKAGE_ROOT})
endif()<|MERGE_RESOLUTION|>--- conflicted
+++ resolved
@@ -129,14 +129,9 @@
             # arguments a build will fail when -Werror is specified.
 
             # MSVC compiler defines
-<<<<<<< HEAD
             $<$<BOOL:${MSVC}>:/EHsc>
             $<$<BOOL:${MSVC}>:/fp:strict>
-=======
-            $<$<CXX_COMPILER_ID:MSVC>:/EHsc>
-            $<$<CXX_COMPILER_ID:MSVC>:/fp:strict>
-            $<$<CXX_COMPILER_ID:MSVC>:/wd4324>
->>>>>>> 1cb97511
+            $<$<BOOL:${MSVC}>:/wd4324>
 
             # G++ and Clang++ compiler defines
             $<$<NOT:${MSVC}>:-Wall>
