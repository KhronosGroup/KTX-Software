# Copyright 2015-2023 The Khronos Group Inc.
# Copyright 2022-2023 RasterGrid Kft.
# SPDX-License-Identifier: Apache-2.0

cmake_minimum_required(VERSION 3.15)

list(APPEND CMAKE_MODULE_PATH "${CMAKE_CURRENT_LIST_DIR}/cmake/modules/")

find_package(Bash REQUIRED)

include(cmake/version.cmake)

project(KTX-Software
    VERSION ${KTX_VERSION}
    DESCRIPTION "Libraries and tools to create and read KTX image texture files."
)

include(CTest)

include(GNUInstallDirs)
include(CMakeDependentOption)

include(cmake/codesign.cmake)
include(cmake/cputypetest.cmake)

# OPTIONS

if( IOS OR EMSCRIPTEN )
    set( LIB_TYPE_DEFAULT ON )
else()
    set( LIB_TYPE_DEFAULT OFF )
endif()

CMAKE_DEPENDENT_OPTION( KTX_FEATURE_TOOLS
                        "Create KTX tools"
                        ON
                        "NOT IOS;NOT ANDROID;NOT EMSCRIPTEN"
                        OFF
)
<<<<<<< HEAD
option( KTX_FEATURE_DOC "Create KTX documentation" OFF )
option( KTX_FEATURE_STATIC_LIBRARY "Create static libraries (shared otherwise)" ${LIB_TYPE_DEFAULT} )
option( KTX_FEATURE_JNI "Create Java bindings for libktx" OFF )
option( KTX_FEATURE_PY "Create Python source distribution" OFF )
option( KTX_FEATURE_TESTS "Create unit tests" ON )
option( KTX_FEATURE_TOOLS_CTS "Enable KTX CLI Tools CTS tests (requires CTS submodule)" OFF )
=======
option( KTX_FEATURE_DOC "Create KTX documentation." OFF )
option( KTX_FEATURE_STATIC_LIBRARY "Create static libraries (shared otherwise)." ${LIB_TYPE_DEFAULT} )
option( KTX_FEATURE_JNI "Create Java bindings for libktx." OFF )
option( KTX_FEATURE_TESTS "Create unit tests." ON )
option( KTX_FEATURE_TOOLS_CTS "Enable KTX CLI Tools CTS tests (requires CTS submodule)." OFF )
>>>>>>> dab32db9

if(KTX_FEATURE_TOOLS_CTS AND NOT KTX_FEATURE_TOOLS)
    message(WARNING "KTX_FEATURE_TOOLS is not set -> disabling KTX_FEATURE_TOOLS_CTS.")
    set(KTX_FEATURE_TOOLS_CTS "OFF")
elseif(KTX_FEATURE_TOOLS_CTS AND NOT KTX_FEATURE_TESTS)
    message(WARNING "KTX_FEATURE_TESTS is not set -> disabling KTX_FEATURE_TOOLS_CTS.")
    set(KTX_FEATURE_TOOLS_CTS "OFF")
endif()

if(POLICY CMP0127)
    # cmake_dependent_option() supports full Condition Syntax. Introduced in
    # 3.22. Not all build environments have 3.22+. Set policy to avoid warning.
    # Seems the parens in the match string trigger the warning.
    cmake_policy(SET CMP0127 NEW)
endif()
set_target_processor_type(CPU_ARCHITECTURE)
CMAKE_DEPENDENT_OPTION( BASISU_SUPPORT_SSE
    "Compile with SSE support so applications can choose to use it."
    ON
    "NOT CMAKE_OSX_ARCHITECTURES STREQUAL \"$(ARCHS_STANDARD)\"; CPU_ARCHITECTURE STREQUAL x86_64 OR CPU_ARCHITECTURE STREQUAL x86"
    OFF
)
CMAKE_DEPENDENT_OPTION( BASISU_SUPPORT_OPENCL
    "Compile with OpenCL support so applications can choose to use it."
    OFF
    "OpenCL_FOUND OR WIN32"
    OFF
)

if(BASISU_SUPPORT_OPENCL)
    find_package(OpenCL)
endif()

if(BASISU_SUPPORT_OPENCL AND WIN32 AND NOT OpenCL_FOUND)
    # To avoid fiddly setting up of OpenCL on Windows CI VMs, use copy in repo.
    set(OpenCL_INCLUDE_DIR
        "${CMAKE_CURRENT_SOURCE_DIR}/lib/basisu/opencl"
        # FORCE to override *-NOTFOUND set by the failed find.
        CACHE PATH "" FORCE
    )
    set(OpenCL_LIBRARY
        "${CMAKE_CURRENT_SOURCE_DIR}/lib/basisu/opencl/lib/OpenCL64.lib"
        CACHE FILEPATH "" FORCE
    )
    set(OpenCL_INCLUDE_DIRS ${OpenCL_INCLUDE_DIR})
    set(OpenCL_LIBRARIES ${OpenCL_LIBRARY})
endif()


CMAKE_DEPENDENT_OPTION( KTX_EMBED_BITCODE
    "Embed bitcode in binaries."
    OFF
    "APPLE AND IOS"
    OFF
)

option( KTX_FEATURE_KTX1 "Enable KTX 1 support." ON )
option( KTX_FEATURE_KTX2 "Enable KTX 2 support." ON )
option( KTX_FEATURE_VK_UPLOAD "Enable Vulkan texture upload." ON )
option( KTX_FEATURE_GL_UPLOAD "Enable OpenGL texture upload." ON )
# When a variable like this is set via CMakeUserPresets.json, it no longer
# shows the selectable options provided by the STRINGS property.
set( KTX_FEATURE_LOADTEST_APPS
     ""
     CACHE
     STRING
     "Load test apps test the upload feature by displaying various KTX textures. Select which to create. \"OpenGL\" includes OpenGL ES."
)
set_property( CACHE KTX_FEATURE_LOADTEST_APPS
              PROPERTY STRINGS OFF OpenGL Vulkan OpenGL+Vulkan
)

# Platform specific settings

if(APPLE)
    # Signing
    set(XCODE_CODE_SIGN_IDENTITY "Development" CACHE STRING "Xcode code sign ID")
    set(XCODE_DEVELOPMENT_TEAM "" CACHE STRING "Xcode development team ID")
    set(PRODUCTBUILD_IDENTITY_NAME "" CACHE STRING "productbuild identity name")
    set(PRODUCTBUILD_KEYCHAIN_PATH "" CACHE FILEPATH "pkgbuild keychain file")
    if(IOS)
        set(XCODE_PROVISIONING_PROFILE_SPECIFIER "" CACHE STRING "Xcode provisioning profile specifier")
        set(MOLTENVK_SDK "$ENV{VULKAN_SDK}/../MoltenVK" CACHE STRING "MoltenVK directory inside the Vulkan SDK")
    endif()

    # Deployment
    set(CMAKE_OSX_DEPLOYMENT_TARGET "10.11" CACHE STRING "macOS Deployment Target")
    if(IOS)
        set(CMAKE_XCODE_ATTRIBUTE_IPHONEOS_DEPLOYMENT_TARGET "11.0" CACHE STRING "iOS Deployment Target")
        set(CMAKE_XCODE_ATTRIBUTE_ONLY_ACTIVE_ARCH NO)
    endif()
endif()

if(WIN32)
    if (${CMAKE_VERSION} VERSION_GREATER_EQUAL "3.18.0")
        include(KtxDependentVariable)
        # Signing
        set(CODE_SIGN_KEY_VAULT "" CACHE STRING "Name of the vault to search for signing certificate. Enables related code signing variables when set.")
        set_property(CACHE CODE_SIGN_KEY_VAULT
            PROPERTY STRINGS "" Azure Machine User)

        # Common signing variables
        KTX_DEPENDENT_VARIABLE( CODE_SIGN_TIMESTAMP_URL STRING
          "URL of timestamp server for code signing. Signed code should be timestamped so the signature will remain valid even after the certificate expires."
          ""
          "CODE_SIGN_KEY_VAULT"
          ""
        )
        # Variables for signing with local certificate.
        KTX_DEPENDENT_VARIABLE( LOCAL_KEY_VAULT_SIGNING_IDENTITY STRING
            "Subject Name of Windows code signing certificate. Displayed in 'Issued To' field of cert{lm,mgr}. Overriden by LOCAL_KEY_VAULT_CERTIFICATE_THUMBPRINT."
            ""
            "CODE_SIGN_KEY_VAULT;${CODE_SIGN_KEY_VAULT} MATCHES Machine OR ${CODE_SIGN_KEY_VAULT} MATCHES User"
            ""
        )
        KTX_DEPENDENT_VARIABLE( LOCAL_KEY_VAULT_CERTIFICATE_THUMBPRINT STRING
            "Thumbprint of the certificate to use. Use this instead of LOCAL_KEY_VAULT_SIGNING_IDENTITY when you have multiple certificates with the same identity. Overrides LOCAL_KEY_VAULT_SIGNING_IDENTITY."
            ""
            "CODE_SIGN_KEY_VAULT;${CODE_SIGN_KEY_VAULT} MATCHES Machine OR ${CODE_SIGN_KEY_VAULT} MATCHES User"
            ""
        )

        # Variables for signing with certificate from Azure
        KTX_DEPENDENT_VARIABLE( AZURE_KEY_VAULT_URL STRING
            "The URL of your Azure key vault."
            ""
            "CODE_SIGN_KEY_VAULT;${CODE_SIGN_KEY_VAULT} MATCHES Azure"
            ""
        )
        KTX_DEPENDENT_VARIABLE( AZURE_KEY_VAULT_CERTIFICATE STRING
            "The name of the certificate in Azure Key Vault."
            ""
            "CODE_SIGN_KEY_VAULT;${CODE_SIGN_KEY_VAULT} MATCHES Azure"
            ""
        )
        KTX_DEPENDENT_VARIABLE( AZURE_KEY_VAULT_CLIENT_ID STRING
            "The id of an application (Client) registered with Azure that has permission to access the certificate."
            ""
            "CODE_SIGN_KEY_VAULT;${CODE_SIGN_KEY_VAULT} MATCHES Azure"
            ""
        )
        KTX_DEPENDENT_VARIABLE( AZURE_KEY_VAULT_TENANT_ID STRING
            "The id of the Azure Active Directory (Tenant) holding the Client."
            ""
            "CODE_SIGN_KEY_VAULT;${CODE_SIGN_KEY_VAULT} MATCHES Azure"
            ""
        )
        KTX_DEPENDENT_VARIABLE( AZURE_KEY_VAULT_CLIENT_SECRET STRING
            "The secret to authenticate access to the Client."
            ""
            "CODE_SIGN_KEY_VAULT;${CODE_SIGN_KEY_VAULT} MATCHES Azure"
            ""
        )
    else()
        # KTX_DEPENDENT_VARIABLE won't work. Force disable signing.
        unset(CODE_SIGN_KEY_VAULT CACHE)
    endif()

    # Windows Store Compatibility
    if (${CMAKE_SYSTEM_NAME} STREQUAL "WindowsStore")
        # Disable OpenGL upload on Universal Windows Platform
        set(KTX_FEATURE_GL_UPLOAD OFF)
    endif()
endif()

if(UNIX AND NOT APPLE AND NOT EMSCRIPTEN AND NOT ANDROID)
    set(LINUX TRUE)
endif()

if(EMSCRIPTEN)
    set( KTX_FEATURE_VK_UPLOAD OFF )
endif()

set(bitness 64)
if(NOT CMAKE_SIZEOF_VOID_P EQUAL 8 OR FORCE32)
        set(bitness 32)
endif()

if(KTX_FEATURE_STATIC_LIBRARY)
    set(LIB_TYPE STATIC)
else()
    if(IOS OR EMSCRIPTEN)
        message(SEND_ERROR "Library type cannot be shared for the current platform. Set KTX_FEATURE_STATIC_LIBRARY to ON!")
    endif()
    set(LIB_TYPE SHARED)
endif()

# Depends on the settings, so it must be included after
include(cmake/mkvk.cmake)

# Global compile & link options including optimization flags

option( KTX_WERROR "Make all warnings in KTX code into errors." OFF)

if(MSVC)
    # ";" argument separator is problematic. Can't use a GenEx `$<IF:`
    # because `/W4;/WX` is returned as a single string.
    add_compile_options( /W4;$<$<BOOL:${KTX_WERROR}>:/WX> )
    add_compile_options( $<IF:$<CONFIG:Debug>,/Gz,/O2> )
elseif(${CMAKE_CXX_COMPILER_ID} STREQUAL "GNU"
       OR ${CMAKE_CXX_COMPILER_ID} MATCHES "Clang")
    add_compile_options( -Wall -Wextra $<$<BOOL:${KTX_WERROR}>:-Werror>)
    add_compile_options( $<IF:$<CONFIG:Debug>,-O0,-O3> )
    if(EMSCRIPTEN)
        add_link_options( $<IF:$<CONFIG:Debug>,-gsource-map,-O3> )
    else()
        add_link_options( $<IF:$<CONFIG:Debug>,-g,-O3> )
    endif()
else()
    message(FATAL_ERROR "${CMAKE_CXX_COMPILER_ID} not yet supported.")
endif()

set(KTX_BUILD_DIR "${CMAKE_BINARY_DIR}")

set(KTX_MAIN_SRC
    include/KHR/khr_df.h
    include/ktx.h
    lib/basis_sgd.h
    lib/basis_transcode.cpp
    lib/miniz_wrapper.cpp
    lib/basisu/transcoder/basisu_containers.h
    lib/basisu/transcoder/basisu_containers_impl.h
    lib/basisu/transcoder/basisu_file_headers.h
    lib/basisu/transcoder/basisu_transcoder_internal.h
    lib/basisu/transcoder/basisu_transcoder_uastc.h
    lib/basisu/transcoder/basisu_transcoder.cpp
    lib/basisu/transcoder/basisu_transcoder.h
    lib/basisu/transcoder/basisu.h
    lib/basisu/zstd/zstd.c
    lib/checkheader.c
    lib/dfdutils/createdfd.c
    lib/dfdutils/colourspaces.c
    lib/dfdutils/dfd.h
    lib/dfdutils/interpretdfd.c
    lib/dfdutils/printdfd.c
    lib/dfdutils/queries.c
    lib/dfdutils/vk2dfd.c
    lib/dfdutils/vk2dfd.inl
    lib/dfdutils/vulkan/vk_platform.h
    lib/dfdutils/vulkan/vulkan_core.h
    lib/etcdec.cxx
    lib/etcunpack.cxx
    lib/filestream.c
    lib/filestream.h
    lib/formatsize.h
    lib/gl_format.h
    lib/hashlist.c
    lib/info.c
    lib/ktxint.h
    lib/memstream.c
    lib/memstream.h
    lib/strings.c
    lib/swap.c
    lib/texture.c
    lib/texture.h
    lib/texture2.c
    lib/texture2.h
    lib/uthash.h
    lib/vk_format.h
    lib/vkformat_check.c
    lib/vkformat_enum.h
    lib/vkformat_str.c
    )

set(BASISU_ENCODER_CXX_SRC
    lib/basisu/encoder/basisu_backend.cpp
    lib/basisu/encoder/basisu_backend.h
    lib/basisu/encoder/basisu_basis_file.cpp
    lib/basisu/encoder/basisu_basis_file.h
    lib/basisu/encoder/basisu_bc7enc.cpp
    lib/basisu/encoder/basisu_bc7enc.h
    lib/basisu/encoder/basisu_comp.cpp
    lib/basisu/encoder/basisu_comp.h
    lib/basisu/encoder/basisu_enc.cpp
    lib/basisu/encoder/basisu_enc.h
    lib/basisu/encoder/basisu_etc.cpp
    lib/basisu/encoder/basisu_etc.h
    lib/basisu/encoder/basisu_frontend.cpp
    lib/basisu/encoder/basisu_frontend.h
    lib/basisu/encoder/basisu_gpu_texture.cpp
    lib/basisu/encoder/basisu_gpu_texture.h
    lib/basisu/encoder/basisu_kernels_declares.h
    lib/basisu/encoder/basisu_kernels_imp.h
    lib/basisu/encoder/basisu_kernels_sse.cpp
    lib/basisu/encoder/basisu_miniz.h
    lib/basisu/encoder/basisu_opencl.cpp
    lib/basisu/encoder/basisu_opencl.h
    lib/basisu/encoder/basisu_pvrtc1_4.cpp
    lib/basisu/encoder/basisu_pvrtc1_4.h
    lib/basisu/encoder/basisu_resample_filters.cpp
    lib/basisu/encoder/basisu_resampler_filters.h
    lib/basisu/encoder/basisu_resampler.cpp
    lib/basisu/encoder/basisu_resampler.h
    lib/basisu/encoder/basisu_ssim.cpp
    lib/basisu/encoder/basisu_ssim.h
    lib/basisu/encoder/basisu_uastc_enc.cpp
    lib/basisu/encoder/basisu_uastc_enc.h
    lib/basisu/encoder/cppspmd_flow.h
    lib/basisu/encoder/cppspmd_math.h
    lib/basisu/encoder/cppspmd_math_declares.h
    lib/basisu/encoder/cppspmd_sse.h
    lib/basisu/encoder/cppspmd_type_aliases.h
    )

if(KTX_FEATURE_GL_UPLOAD)
    list(APPEND KTX_MAIN_SRC
        lib/gl_funcs.c
        lib/gl_funcs.h
        lib/glloader.c
    )
endif()

if(WIN32)
    # By wrapping in generator expression we force multi configuration
    # generators (like Visual Studio) to take the exact path and not
    # change it.
    set(CMAKE_RUNTIME_OUTPUT_DIRECTORY $<1:${KTX_BUILD_DIR}/$<CONFIG>>)
elseif(APPLE)
    if(NOT IOS)
        # Set a common RUNTIME_OUTPUT_DIR for all targets, so that
        # INSTALL RPATH is functional in build directory as well.
        # BUILD_WITH_INSTALL_RPATH is necessary for working code signing.
        set(CMAKE_RUNTIME_OUTPUT_DIRECTORY $<1:${KTX_BUILD_DIR}/$<CONFIG>>)
    endif()
endif()

# Main library
add_library( ktx ${LIB_TYPE}
    ${KTX_MAIN_SRC}
    )

# Read-only library
add_library( ktx_read ${LIB_TYPE}
    ${KTX_MAIN_SRC}
    )

macro(common_libktx_settings target enable_write library_type)

    if(TARGET mkvk)
        # Creating vulkan headers is only required when Vulkan SDK updates.
        add_dependencies(${target} mkvk)
    endif()

    set_target_properties(${target} PROPERTIES
        PUBLIC_HEADER
#          "${CMAKE_CURRENT_SOURCE_DIR}/include/ktx.h;${CMAKE_CURRENT_SOURCE_DIR}/include/KHR/khr_df.h"
          # Omit khr_df.h. Its installation has to be handled separately to
          # workaround CMake's failure to preserve the directory hierarchy.
          "${CMAKE_CURRENT_SOURCE_DIR}/include/ktx.h"
        VERSION ${PROJECT_VERSION}
        SOVERSION ${PROJECT_VERSION_MAJOR}
        XCODE_ATTRIBUTE_ENABLE_HARDENED_RUNTIME "YES"
    )
    if(IOS)
        set_target_properties(${target} PROPERTIES
            FRAMEWORK TRUE
        )
    endif()

    if( NOT ${library_type} STREQUAL STATIC )
        # Must not call this macro for static libs on Windows. To keep
        # the if test simple, never call it for static libs. On macOS
        # and iOS Xcode knows libs aren't signed so it would ignore the
        # settings made by this macro.
        set_code_sign(${target} "NOPPS")
    endif()

    target_compile_definitions(
        ${target}
    PUBLIC
        "$<$<CONFIG:Debug>:_DEBUG;DEBUG>"
    PRIVATE
        LIBKTX
    )

    # C/C++ Standard
    target_compile_features(${target} PUBLIC c_std_99 cxx_std_11)

    # Compiler Warning Flags
    if(EMSCRIPTEN)
        target_compile_options(${target} PRIVATE
            -Wno-nested-anon-types
            -Wno-gnu-anonymous-struct
        )
    else()
        target_compile_options(${target} PRIVATE
            # clang options
            $<$<CXX_COMPILER_ID:AppleClang,Clang>:
                -Wno-nested-anon-types
                -Wno-gnu-anonymous-struct
            >
            $<$<CXX_COMPILER_ID:GNU>:
                -Wno-cast-function-type
            >
            # not clang options
            $<$<NOT:$<CXX_COMPILER_ID:MSVC>>:
                -Wno-pedantic
            >
        )
    endif()

    target_include_directories(
        ${target}
    PUBLIC
        $<BUILD_INTERFACE:${CMAKE_CURRENT_SOURCE_DIR}/include>
        $<INSTALL_INTERFACE:include>
    PRIVATE
        $<BUILD_INTERFACE:${CMAKE_CURRENT_SOURCE_DIR}/lib/basisu/transcoder>
        $<INSTALL_INTERFACE:lib/basisu/transcoder>

        $<BUILD_INTERFACE:${CMAKE_CURRENT_SOURCE_DIR}/lib/basisu/zstd>
        $<INSTALL_INTERFACE:lib/basisu/zstd>

        $<BUILD_INTERFACE:${CMAKE_CURRENT_SOURCE_DIR}/other_include>
        $<INSTALL_INTERFACE:other_include>

        $<BUILD_INTERFACE:${CMAKE_CURRENT_SOURCE_DIR}/utils>
        $<INSTALL_INTERFACE:utils>
    )

    if( ${library_type} STREQUAL STATIC )
        target_compile_definitions(${target} PUBLIC KHRONOS_STATIC)
    endif()

    # To reduce size, don't support transcoding to ancient formats.
    target_compile_definitions(${target} PRIVATE BASISD_SUPPORT_FXT1=0)

    # TODO: make options for all formats and good per-platform defaults
    # - BASISD_SUPPORT_UASTC
    # - BASISD_SUPPORT_DXT1 (BC1)
    # - BASISD_SUPPORT_DXT5A (BC3/4/5)
    # - BASISD_SUPPORT_BC7
    # - BASISD_SUPPORT_BC7_MODE5
    # - BASISD_SUPPORT_PVRTC1
    # - BASISD_SUPPORT_ETC2_EAC_A8
    # - BASISD_SUPPORT_ASTC
    # - BASISD_SUPPORT_ATC
    # - BASISD_SUPPORT_ASTC_HIGHER_OPAQUE_QUALITY
    # - BASISD_SUPPORT_ETC2_EAC_RG11
    # - BASISD_SUPPORT_FXT1
    # - BASISD_SUPPORT_PVRTC2

    if(WIN32)
        target_compile_definitions(
            ${target}
        PRIVATE
            # Only set dllexport when building a shared library.
            $<$<STREQUAL:${library_type},SHARED>:KTX_API=__declspec\(dllexport\)>
        PUBLIC # only for basisu_c_binding.
            BASISU_NO_ITERATOR_DEBUG_LEVEL
        )
        # The generator automatically sets the needed VCLinker
        # option when a .def file is seen in sources.
        # The def files that we add have a different syntax depending on the ABI
        if(MINGW)
            target_sources(
                ${target}
            PRIVATE
                lib/internalexport_mingw.def
                $<${enable_write}:lib/internalexport_write_mingw.def>
            )
            # Need these flags if mingw happens to target the ucrt (new) rather
            # than the legacy msvcrt. Otherwise tests will fail to run because
            # the necessary dlls will be missing. If we statically link
            # them instead it's fine. This does not cause any abberations if
            # the mingw toolchain targets msvcrt instead.
            target_link_options(${target} PUBLIC -static-libgcc -static-libstdc++)
        else()
            target_sources(
                ${target}
            PRIVATE
                lib/internalexport.def
                $<${enable_write}:lib/internalexport_write.def>
            )
        endif()
    elseif(EMSCRIPTEN)
        target_compile_definitions(${target} PRIVATE
            # To reduce size, don't support transcoding to formats not
            # supported # by WebGL.
            BASISD_SUPPORT_ATC=0
            BASISD_SUPPORT_PVRTC2=0
            # Don't support higher quality mode to avoid 64k table.
            BASISD_SUPPORT_ASTC_HIGHER_OPAQUE_QUALITY=0
            KTX_OMIT_VULKAN=1
        )
    endif()

    if(KTX_FEATURE_KTX1)
        target_compile_definitions(${target} PUBLIC KTX_FEATURE_KTX1)
        target_sources(
            ${target}
        PRIVATE
            lib/texture1.c
            lib/texture1.h
        )
    endif()

    if(KTX_FEATURE_KTX2)
        target_compile_definitions(${target} PUBLIC KTX_FEATURE_KTX2)
    endif()

    if(WIN32)
        if(MINGW)
            # Check if the Threads package is provided; if using Mingw it MIGHT be
            find_package(Threads)
            if(Threads_FOUND AND CMAKE_USE_PTHREADS_INIT)
                target_compile_definitions(${target} PRIVATE WIN32_HAS_PTHREADS)
                target_link_libraries(${target} PRIVATE Threads::Threads)
            endif()
        endif()

    elseif(APPLE)
        if(KTX_EMBED_BITCODE)
            target_compile_options(${target} PRIVATE "-fembed-bitcode")
        endif()

    elseif(LINUX)
        find_package(Threads REQUIRED)
        target_link_libraries(
            ${target}
        PUBLIC
            dl
            Threads::Threads
        )
    endif()

    if(KTX_FEATURE_VK_UPLOAD)
        target_sources(
            ${target}
        PRIVATE
            include/ktxvulkan.h
            lib/vk_funcs.c
            lib/vk_funcs.h
            lib/vkloader.c
        )
        target_include_directories(
            ${target}
        PRIVATE
            $<BUILD_INTERFACE:${CMAKE_CURRENT_SOURCE_DIR}/lib/dfdutils>
            $<INSTALL_INTERFACE:lib/dfdutils>
        )

        get_target_property( KTX_PUBLIC_HEADER ${target} PUBLIC_HEADER )
        list(APPEND KTX_PUBLIC_HEADER ${CMAKE_CURRENT_SOURCE_DIR}/include/ktxvulkan.h)
        set_target_properties(${target} PROPERTIES
            PUBLIC_HEADER "${KTX_PUBLIC_HEADER}"
        )
    else()
        target_compile_definitions( ${target} PRIVATE KTX_OMIT_VULKAN=1 )
    endif()

    # Adding write capability to target ktx
    if(${enable_write})
        target_sources(
            ${target}
        PRIVATE
            lib/basis_encode.cpp
            lib/astc_encode.cpp
            ${BASISU_ENCODER_C_SRC}
            ${BASISU_ENCODER_CXX_SRC}
            lib/writer1.c
            lib/writer2.c
        )

        target_include_directories(
            ${target}
        PRIVATE
            $<BUILD_INTERFACE:${CMAKE_CURRENT_SOURCE_DIR}/lib/basisu>
            $<INSTALL_INTERFACE:lib/basisu>
            $<$<BOOL:${BASISU_SUPPORT_OPENCL}>:${OpenCL_INCLUDE_DIRS}>
        )
        target_compile_definitions(
            ${target}
        PUBLIC
            KTX_FEATURE_WRITE
        PRIVATE
            # BASISD_SUPPORT_KTX2 has to be 1 to compile the encoder. We
            # don't use it. Hopefully it doesn't add too much code. We're using
            # the zstd encoder in basisu by explicitly including the file in our
            # source list. We don't need the related code in the encoder.
            BASISD_SUPPORT_KTX2_ZSTD=0
            BASISD_SUPPORT_KTX2=1
            $<$<BOOL:${BASISU_SUPPORT_SSE}>:BASISU_SUPPORT_SSE=1>
            $<$<NOT:$<BOOL:${BASISU_SUPPORT_SSE}>>:BASISU_SUPPORT_SSE=0>
            $<$<BOOL:${BASISU_SUPPORT_OPENCL}>:BASISU_SUPPORT_OPENCL=1>
            $<$<NOT:$<BOOL:${BASISU_SUPPORT_OPENCL}>>:BASISU_SUPPORT_OPENCL=0>
        )
        target_compile_options(
            ${target}
        PRIVATE
            $<$<AND:$<BOOL:${BASISU_SUPPORT_SSE}>,$<CXX_COMPILER_ID:AppleClang,Clang,GNU>>:
                -msse4.1
            >
        )
        target_link_libraries(
            ${target}
        PRIVATE
            $<$<BOOL:${BASISU_SUPPORT_OPENCL}>:${OpenCL_LIBRARIES}>
        )
    endif()
endmacro(common_libktx_settings)

common_libktx_settings(ktx 1 ${LIB_TYPE})
common_libktx_settings(ktx_read 0 ${LIB_TYPE})

if(KTX_FEATURE_JNI)
    add_subdirectory(interface/java_binding)
endif()

if(KTX_FEATURE_PY)
    add_subdirectory(interface/python_binding)
endif()

create_version_header(lib ktx)
create_version_file()

target_compile_definitions(
    ktx_read
PRIVATE
    # We're reading the files ourselves so don't need Basis KTX v2 support.
    BASISD_SUPPORT_KTX2_ZSTD=0
    BASISD_SUPPORT_KTX2=0
)

# Turn off these warnings until Rich fixes the occurences.
# It it not clear to me if generator expressions can be used here
# hence the long-winded way.
#message(STATUS
#        "CMAKE_CXX_COMPILER_ID = ${CMAKE_CXX_COMPILER_ID} "
#        "CMAKE_CXX_COMPILER_VERSION = ${CMAKE_CXX_COMPILER_VERSION}"
#)
if(CMAKE_CXX_COMPILER_ID MATCHES "MSVC")
# Currently no need to disable any warnings in basisu code. Rich fixed them.
elseif(CMAKE_CXX_COMPILER_ID STREQUAL "GNU")
    set_source_files_properties(
        # It's too much work to discriminate which files need which warnings
        # disabled.
        ${BASISU_ENCODER_CXX_SRC}
        PROPERTIES COMPILE_OPTIONS "-Wno-sign-compare;-Wno-unused-variable;-Wno-class-memaccess;-Wno-misleading-indentation;-Wno-extra;-Wno-deprecated-copy;-Wno-parentheses;-Wno-strict-aliasing"
    )
    set_source_files_properties(
        lib/basisu/transcoder/basisu_transcoder.cpp
        PROPERTIES COMPILE_OPTIONS "-Wno-sign-compare;-Wno-unused-function;-Wno-unused-variable;-Wno-class-memaccess;-Wno-maybe-uninitialized"
    )
    if (${CMAKE_CXX_COMPILER_VERSION} VERSION_GREATER_EQUAL "11")
        if (${CMAKE_CXX_COMPILER_VERSION} VERSION_LESS "12" )
        # Version 11 raises several stringop-overflow warnings in some
        # very hard to decipher code. They appear to be bogus based on
        # the facts that we have never seen a crash and version 12 no
        # longer raises the warnings.
        get_source_file_property(cur_options
            lib/basisu/encoder/basisu_comp.cpp
            COMPILE_OPTIONS
        )
        set_source_files_properties(
            lib/basisu/encoder/basisu_comp.cpp
            PROPERTIES COMPILE_OPTIONS "${cur_options};-Wno-stringop-overflow"
        )
        endif()
    endif()
    if (${CMAKE_CXX_COMPILER_VERSION} VERSION_GREATER_EQUAL "12.0")
        # Version 12 newly raises this warning on basisu_uastc_enc.cpp.
        # There seems no way for the index calculated by the code at
        # line 326, where the error is raised, to be > the array length.
        # Also we have never seen any crashes.
        set_source_files_properties(
            lib/basisu/encoder/basisu_uastc_enc.cpp
            PROPERTIES COMPILE_OPTIONS "-Wno-stringop-overflow"
        )
    endif()
elseif(CMAKE_CXX_COMPILER_ID MATCHES "Clang")
    if (CMAKE_CXX_COMPILER_ID STREQUAL "AppleClang")
        # Versions equivalency from https://en.wikipedia.org/wiki/Xcode#Xcode_11.x_-_14.x_(since_SwiftUI_framework)_2
        if (${CMAKE_CXX_COMPILER_VERSION} VERSION_GREATER_EQUAL "14")
            set( clang_version ${CMAKE_CXX_COMPILER_VERSION})
        elseif (${CMAKE_CXX_COMPILER_VERSION} VERSION_GREATER_EQUAL "13.1.0")
            set( clang_version "13.0.0")
        elseif (${CMAKE_CXX_COMPILER_VERSION} VERSION_GREATER_EQUAL "13.0.0")
            set( clang_version "12.0.0")
        elseif (${CMAKE_CXX_COMPILER_VERSION} VERSION_GREATER_EQUAL "12.0.5")
            set( clang_version "11.1.0")
        elseif (${CMAKE_CXX_COMPILER_VERSION} VERSION_EQUAL "12.0.0")
            set( clang_version "10.0.0")
        else()
            message(FATAL_ERROR "Unsupported AppleClang version")
        endif()
    else()
        set( clang_version ${CMAKE_CXX_COMPILER_VERSION} )
    endif()
    # BEWARE: set_source_files_properties is not additive; it replaces.
    if (${clang_version} VERSION_GREATER_EQUAL "12.0.0")
        set_source_files_properties( lib/basisu/encoder/basisu_kernels_sse.cpp
            PROPERTIES COMPILE_OPTIONS "-Wno-unused-parameter;-Wno-deprecated-copy;-Wno-uninitialized-const-reference"
        )
    else()
        set_source_files_properties( lib/basisu/encoder/basisu_kernels_sse.cpp
            PROPERTIES COMPILE_OPTIONS "-Wno-unused-parameter"
        )
    endif()
    if (${clang_version} VERSION_GREATER_EQUAL "14.0")
        # These are for Emscripten which is ahead of xcode in its clang
        # version. Also future proofing for when xcode catches up.
        set_source_files_properties(
            ${BASISU_ENCODER_CXX_SRC}
            PROPERTIES COMPILE_OPTIONS "-Wno-sign-compare;-Wno-unused-variable;-Wno-unused-parameter;-Wno-deprecated-copy-with-user-provided-copy"
        )
        set_source_files_properties(
            lib/basisu/transcoder/basisu_transcoder.cpp
            PROPERTIES COMPILE_OPTIONS "-Wno-sign-compare;-Wno-unused-function;-Wno-unused-variable"
        )
        set_source_files_properties(
            lib/basisu/zstd/zstd.c
            PROPERTIES COMPILE_OPTIONS "-Wno-unused-function"
        )
    endif()
else()
    message(FATAL_ERROR "${CMAKE_CXX_COMPILER_ID} not yet supported.")
endif()

# Retrieve the final set of properties for use by the transcodetests.
# We do this because the CMake feature that would allow the transcodetests
# target to retrieve these from the ktx target are not available until
# v18 and we still need to work with v16 in the Emscripten Docker image.
get_source_file_property(transcoder_options
    lib/basisu/transcoder/basisu_transcoder.cpp
    COMPILE_OPTIONS
)
get_source_file_property(zstd_options lib/basisu/zstd/zstd.c COMPILE_OPTIONS)

if(EMSCRIPTEN)
    set(
        KTX_EMC_LINK_FLAGS
        --bind
        "SHELL:--source-map-base ./"
        "SHELL:-s ALLOW_MEMORY_GROWTH=1"
        "SHELL:-s ASSERTIONS=0"
        "SHELL:-s MALLOC=emmalloc"
        "SHELL:-s MODULARIZE=1"
        "SHELL:-s FULL_ES3=1"
    )

    add_executable( ktx_js interface/js_binding/ktx_wrapper.cpp )
    target_link_libraries( ktx_js ktx_read )
    target_include_directories( ktx_js PRIVATE $<TARGET_PROPERTY:ktx_read,INTERFACE_INCLUDE_DIRECTORIES> )
    target_link_options(
        ktx_js
    PUBLIC
        ${KTX_EMC_LINK_FLAGS}
        "SHELL:-s EXPORT_NAME=LIBKTX"
        "SHELL:-s EXPORTED_RUNTIME_METHODS=[\'GL\']"
        "SHELL:-s GL_PREINITIALIZED_CONTEXT=1"
    )
    set_target_properties( ktx_js PROPERTIES OUTPUT_NAME "libktx")

    add_custom_command(
        TARGET ktx_js
        POST_BUILD
        COMMAND ${CMAKE_COMMAND} -E copy "$<TARGET_FILE_DIR:ktx_js>/$<TARGET_FILE_PREFIX:ktx_js>$<TARGET_FILE_BASE_NAME:ktx_js>.js" "${PROJECT_SOURCE_DIR}/tests/webgl"
        COMMAND ${CMAKE_COMMAND} -E copy "$<TARGET_FILE_DIR:ktx_js>/$<TARGET_FILE_PREFIX:ktx_js>$<TARGET_FILE_BASE_NAME:ktx_js>.wasm" "${PROJECT_SOURCE_DIR}/tests/webgl"
        COMMENT "Copy libktx.js and libktx.wasm to tests/webgl"
    )

    install(TARGETS ktx_js
        RUNTIME
            DESTINATION .
            COMPONENT ktx_js
    )
    install(FILES ${CMAKE_BINARY_DIR}/libktx.wasm
        DESTINATION .
        COMPONENT ktx_js
    )

    add_executable( msc_basis_transcoder_js interface/js_binding/transcoder_wrapper.cpp )
    target_link_libraries( msc_basis_transcoder_js ktx_read )
    target_include_directories( msc_basis_transcoder_js
        PRIVATE
        lib
        lib/basisu/transcoder
    )

    # Re-use ktx's compile options
    target_compile_options(msc_basis_transcoder_js
    PRIVATE
       $<TARGET_PROPERTY:ktx_read,INTERFACE_COMPILE_OPTIONS>
       )

    target_link_options(
        msc_basis_transcoder_js
    PUBLIC
        ${KTX_EMC_LINK_FLAGS}
        "SHELL:-s EXPORT_NAME=MSC_TRANSCODER"
        # Re-use ktx's link options
        $<TARGET_PROPERTY:ktx_read,INTERFACE_LINK_OPTIONS>
        )
    set_target_properties( msc_basis_transcoder_js PROPERTIES OUTPUT_NAME "msc_basis_transcoder")

    add_custom_command(
        TARGET ktx_js
        POST_BUILD
        COMMAND ${CMAKE_COMMAND} -E copy "$<TARGET_FILE_DIR:msc_basis_transcoder_js>/$<TARGET_FILE_PREFIX:msc_basis_transcoder_js>$<TARGET_FILE_BASE_NAME:msc_basis_transcoder_js>.js" "${PROJECT_SOURCE_DIR}/tests/webgl"
        COMMAND ${CMAKE_COMMAND} -E copy "$<TARGET_FILE_DIR:msc_basis_transcoder_js>/$<TARGET_FILE_PREFIX:msc_basis_transcoder_js>$<TARGET_FILE_BASE_NAME:msc_basis_transcoder_js>.wasm" "${PROJECT_SOURCE_DIR}/tests/webgl"
        COMMENT "Copy msc_basis_transcoder.js and msc_basis_transcoder.wasm to tests/webgl"
    )

    install(TARGETS msc_basis_transcoder_js
        RUNTIME
            DESTINATION .
            COMPONENT msc_basis_transcoder_js
    )
    install(FILES ${CMAKE_BINARY_DIR}/msc_basis_transcoder.wasm
        DESTINATION .
        COMPONENT msc_basis_transcoder_js
    )
endif()

add_library( objUtil STATIC
    utils/argparser.cpp
    utils/argparser.h
    utils/ktxapp.h
    utils/sbufstream.h
    utils/scapp.h
    utils/stdafx.h
    utils/unused.h
    )
target_include_directories(
    objUtil
PUBLIC
    utils
)

# In C++ apps that use statically linked Libraries all compilatiom units must
# be compiled with matching symbol visibility settings to avoid warnings from
# clang. Many 3rd party libraries, including libassimp which is used by the
# load test apps that statically link also to several internal libraries, use
# "hidden" to avoid conflicts with other libraries.
#
# TODO: set "hidden" as a global option. I do not want to take the time right
# now to deal with the fallout from hiding globals in libktx. Apart from
# having to mark all the public symbols of libktx for clang and gcc with
# __attribute__((visibility("default"))) there will be ramifications to
# texturetests and unittests. Marking the public symbols is easy for those
# already tagged with KTX_API. But all the symbols exported via
# internalexport.def and internalexport_write.def have to be tagged with
# KTX_API which may also require additional inclusion of ktx.h to get the
# definition.
set (STATIC_APP_LIB_SYMBOL_VISIBILITY hidden)
set_target_properties(objUtil PROPERTIES
    CXX_VISIBILITY_PRESET ${STATIC_APP_LIB_SYMBOL_VISIBILITY}
)
if(KTX_FEATURE_STATIC_LIBRARY AND
   (CMAKE_CXX_COMPILER_ID STREQUAL "GNU" OR CMAKE_CXX_COMPILER_ID MATCHES "Clang"))
    set_source_files_properties(
        lib/astc_encode.cpp
        PROPERTIES COMPILE_OPTIONS "-fvisibility=hidden"
    )
endif()

add_subdirectory(interface/basisu_c_binding)

# Only one architecture is supported at once, if neither ASTCENC_ISA_SSE41
# nor ASTCENC_ISA_SSE2 are defined, ASTCENC_ISA_AVX2 is chosen. If
# ASTCENC_ISA_AVX2 fails to compile user must chose other x86 options.
# On arm based systems ASTCENC_ISA_NEON is the default. If we detect
# the user is doing a universal build then SIMD is disabled.

list(FIND CMAKE_OSX_ARCHITECTURES "$(ARCHS_STANDARD)" ASTCENC_BUILD_UNIVERSAL)
list(LENGTH CMAKE_OSX_ARCHITECTURES ARCHITECTURE_COUNT)

if(${ASTCENC_BUILD_UNIVERSAL} EQUAL -1 AND ARCHITECTURE_COUNT LESS_EQUAL 1)
    if (${ASTCENC_ISA_NONE})
        set(ASTCENC_LIB_TARGET astcenc-none-static)
    else()
        if(CPU_ARCHITECTURE STREQUAL x86_64 OR CPU_ARCHITECTURE STREQUAL x86)
            if (${ASTCENC_ISA_SSE41})
                set(ASTCENC_LIB_TARGET astcenc-sse4.1-static)
            elseif (${ASTCENC_ISA_SSE2})
                set(ASTCENC_LIB_TARGET astcenc-sse2-static)
            else()
                set(ASTCENC_ISA_AVX2 ON)
                set(ASTCENC_LIB_TARGET astcenc-avx2-static)
            endif()
            if(CPU_ARCHITECTURE STREQUAL x86)
                set(ASTCENC_ISA_NONE ON)
                set(ASTCENC_ISA_AVX2 OFF)
                set(ASTCENC_POPCNT 0)
                set(ASTCENC_LIB_TARGET astcenc-none-static)
            endif()
        elseif(CPU_ARCHITECTURE STREQUAL armv8 OR CPU_ARCHITECTURE STREQUAL arm64)
            set(ASTCENC_LIB_TARGET astcenc-neon-static)
            set(ASTCENC_ISA_NEON ON)
        else()
            message(STATUS "Unsupported ISA for ASTC on ${CPU_ARCHITECTURE} arch, using ASTCENC_ISA_NONE.")
            set(ASTCENC_LIB_TARGET astcenc-none-static)
            set(ASTCENC_ISA_NONE ON)
        endif()
    endif()
else()
    set(ASTCENC_LIB_TARGET astcenc-static)
endif()

# astcenc
set(ASTCENC_CLI OFF) # Only build as library not the CLI astcencoder
add_subdirectory(lib/astc-encoder)
set_property(TARGET ${ASTCENC_LIB_TARGET} PROPERTY POSITION_INDEPENDENT_CODE ON)

if(KTX_FEATURE_STATIC_LIBRARY AND APPLE)
    # Make a single static library to simplify linking.
    add_dependencies(ktx ${ASTCENC_LIB_TARGET})
    add_custom_command( TARGET ktx
        POST_BUILD
        COMMAND libtool -static -o $<TARGET_FILE:ktx> $<TARGET_FILE:ktx> $<TARGET_FILE:${ASTCENC_LIB_TARGET}>
    )

    # Don't know libtool equivalent on Windows or Emscripten. Applications
    # will have to link with  both ktx and ${ASTCENC_LIB_TARGET}. Static libs
    # are unlikely to be used on Windows so not a problem there. For Emscripten
    # everything is built into the JS module so not an issue there either.
else()
    target_link_libraries(ktx PRIVATE ${ASTCENC_LIB_TARGET})
endif()

# Other external projects
set(FMT_SYSTEM_HEADERS ON)
add_subdirectory(other_projects/fmt)
add_subdirectory(other_projects/cxxopts)

# Tools
if(KTX_FEATURE_TOOLS)
    add_subdirectory(tools)
endif()

# Tests
add_subdirectory(tests)

# Documentation
if(KTX_FEATURE_DOC)
    include(cmake/docs.cmake)
endif()

set(KTX_INSTALL_TARGETS ktx)
if(KTX_FEATURE_STATIC_LIBRARY AND NOT APPLE)
    list(APPEND KTX_INSTALL_TARGETS ${ASTCENC_LIB_TARGET})
endif()

# Install

if(APPLE OR LINUX)
    # Have library's name links as separate component
    set(KTX_NAMELINKS ON)
    install(TARGETS ${KTX_INSTALL_TARGETS}
        EXPORT KTXTargets
        ARCHIVE
            DESTINATION ${CMAKE_INSTALL_LIBDIR}
            COMPONENT library
        FRAMEWORK
            DESTINATION ${CMAKE_INSTALL_LIBDIR}
            COMPONENT library
        LIBRARY
            DESTINATION ${CMAKE_INSTALL_LIBDIR}
            COMPONENT library
            NAMELINK_SKIP
        PUBLIC_HEADER
            DESTINATION ${CMAKE_INSTALL_INCLUDEDIR}
            COMPONENT dev
    )
    install(TARGETS ${KTX_INSTALL_TARGETS}
        LIBRARY
            DESTINATION ${CMAKE_INSTALL_LIBDIR}
            COMPONENT library
            NAMELINK_ONLY
    )
else()
    # No name links on Windows
    set(KTX_NAMELINKS OFF)
    install(TARGETS ${KTX_INSTALL_TARGETS}
        EXPORT KTXTargets
        ARCHIVE
            DESTINATION ${CMAKE_INSTALL_LIBDIR}
            COMPONENT dev
        LIBRARY
            DESTINATION ${CMAKE_INSTALL_LIBDIR}
            COMPONENT library
        RUNTIME
            DESTINATION ${CMAKE_INSTALL_BINDIR}
            COMPONENT library
        PUBLIC_HEADER
            DESTINATION ${CMAKE_INSTALL_INCLUDEDIR}
            COMPONENT dev
    )
endif()

# Use of this to install KHR/khr_df.h is due to CMake's failure to
# preserve the include source folder hierarchy.
# See https://gitlab.kitware.com/cmake/cmake/-/issues/16739.
if (IOS)
    set_source_files_properties(
          include/KHR/khr_df.h
          PROPERTIES MACOSX_PACKAGE_LOCATION Headers/KHR
    )
else()
    include(GNUInstallDirs)
    install(FILES include/KHR/khr_df.h
        DESTINATION ${CMAKE_INSTALL_INCLUDEDIR}/KHR
        COMPONENT dev
    )
endif()

install(EXPORT KTXTargets
    FILE KtxTargets.cmake
    NAMESPACE KTX::
    DESTINATION lib/cmake/ktx
    COMPONENT library
)

include(CMakePackageConfigHelpers)
write_basic_package_version_file(
    "KtxConfigVersion.cmake"
    COMPATIBILITY SameMajorVersion
)

install( FILES
    "cmake/KtxConfig.cmake"
    "${CMAKE_CURRENT_BINARY_DIR}/KtxConfigVersion.cmake"
    DESTINATION lib/cmake/ktx
    COMPONENT library
)

# CPack

include(CPackComponent)

set(CPACK_PACKAGE_NAME "KTX-Software")
set(CPACK_PACKAGE_VENDOR "Khronos Group")
set(CPACK_PACKAGE_HOMEPAGE_URL "https://github.khronos.org/KTX-Software")
set(CPACK_PACKAGE_CONTACT "khronos@callow.im" )

set(CPACK_RESOURCE_FILE_WELCOME "${CMAKE_CURRENT_SOURCE_DIR}/cmake/Welcome.rtf")
set(CPACK_RESOURCE_FILE_README "${CMAKE_CURRENT_SOURCE_DIR}/cmake/ReadMe.rtf")
set(CPACK_RESOURCE_FILE_LICENSE "${CMAKE_CURRENT_SOURCE_DIR}/cmake/License.rtf")

# Custom package file name
# This does not use the ${CPU_ARCHITECTURE} set earlier because the hope is
# that the BasisU SIMD code will be changed to no longer need compile time
# definitions and we can remove the complex cputypetest.cmake.
if( APPLE AND CMAKE_OSX_ARCHITECTURES )
    # CMAKE_SYSTEM_PROCESSOR typically set to build host processor here.
    # CMAKE_OSX_ARCHITECTURES governs target of build.
    list(LENGTH CMAKE_OSX_ARCHITECTURES archs_len)
    list(GET CMAKE_OSX_ARCHITECTURES 0 arch0)
    # Cannot use CMAKE_OSX_ARCHITECTURES instead of arch0 due to if() being
    # confused by potentially multiple architectures between OR and STREQUAL.
    # It's okay in the else() clause but as we've already set arch0...
    if( ${archs_len} GREATER 1 OR ${arch0} STREQUAL "$(ARCHS_STANDARD)" )
        set(processor_name "universal")
    else()
        set(processor_name ${arch0})
    endif()
elseif( CMAKE_CXX_COMPILER_ARCHITECTURE_ID )
    # When targeting Windows arm64 CMAKE_SYSTEM_PROCESSOR will incorrectly
    # return AMD64. See: https://gitlab.kitware.com/cmake/cmake/-/issues/15170.
    # We assume that when building for Windows arm64 that we are using MSVC
    # or ClangCL so we can detect the processor arch name with
    # CMAKE_CXX_COMPILER_ARCHITECTURE_ID
    set(processor_name ${CMAKE_CXX_COMPILER_ARCHITECTURE_ID})
elseif( CMAKE_SYSTEM_PROCESSOR )
    if( ${CMAKE_SYSTEM_PROCESSOR} STREQUAL "aarch64" )
        # Use consistent package name for all platforms.
        set(processor_name "arm64")
    else()
        set(processor_name ${CMAKE_SYSTEM_PROCESSOR})
    endif()
elseif( IOS )
    # CMAKE_SYSTEM_PROCESSOR not set when building for iOS.
    set(processor_name "arm64")
endif()
string(TOLOWER "${processor_name}" processor_name)
#message(STATUS "processor_name is ${processor_name}, CPU_ARCHITECTURE is ${CPU_ARCHITECTURE}")
set(CPACK_PACKAGE_FILE_NAME "${CMAKE_PROJECT_NAME}-${KTX_VERSION_FULL}-${CMAKE_SYSTEM_NAME}-${processor_name}")

if(APPLE)
    if(NOT IOS)
        install(FILES tools/package/mac/ktx-uninstall
            DESTINATION ${CMAKE_INSTALL_BINDIR}
            PERMISSIONS OWNER_READ OWNER_EXECUTE GROUP_READ GROUP_EXECUTE WORLD_READ WORLD_EXECUTE
            COMPONENT tools
        )
        set(CPACK_GENERATOR productbuild)
        # Trick the productbuild generator into creating more useful package IDs
        set(CPACK_PACKAGE_NAME "ktx")
        set(CPACK_PACKAGE_VENDOR "khronos")
        # Install at root level
        set(CPACK_PACKAGING_INSTALL_PREFIX "/usr/local")

        set(CPACK_PRODUCTBUILD_IDENTITY_NAME ${PRODUCTBUILD_IDENTITY_NAME})
        set(CPACK_PRODUCTBUILD_KEYCHAIN_PATH ${PRODUCTBUILD_KEYCHAIN_PATH})

        # Contains the `summary.html` file, shown at end of installation
        set(CPACK_PRODUCTBUILD_RESOURCES_DIR "${CMAKE_CURRENT_SOURCE_DIR}/tools/package/mac/Resources")
        set(CPACK_PRODUCTBUILD_BACKGROUND "ktx_logo_190_xp.png")
        set(CPACK_PRODUCTBUILD_BACKGROUND_MIME_TYPE "image/png")
        set(CPACK_PRODUCTBUILD_BACKGROUND_ALIGNMENT "bottomleft")
    else()
        set(CPACK_GENERATOR ZIP)
        set(CPACK_ARCHIVE_KTX_FILE_NAME "${CPACK_PACKAGE_FILE_NAME}")
        set(CPACK_ARCHIVE_COMPONENT_INSTALL OFF)
        set(CPACK_PACKAGE_CHECKSUM SHA1)
    endif()
elseif(LINUX)
    set(CPACK_GENERATOR DEB RPM TBZ2)
    set(CPACK_PACKAGE_CHECKSUM SHA1)
    set(CPACK_PACKAGE_DESCRIPTION_FILE "${CMAKE_CURRENT_SOURCE_DIR}/cmake/ReadMe.txt")
elseif(WIN32)
    set(CPACK_GENERATOR "NSIS")
    # Add logo to top left of installer pages. Despite the installer-
    # independent variable name, this does nothing for PRODUCTBUILD
    # hence setting here only. Format has to be old BMP (use
    # BMP3:<output file> with ImageMagick `convert`) and the final
    # separator must be as shown. Recommended size is 150x57 pixels but
    # to my eye on my screen 200x111 is much less aliased than the 150x83
    # proportionally scaled logo.
    set(CPACK_PACKAGE_ICON "${CMAKE_CURRENT_SOURCE_DIR}/icons/win\\\\ktx_logo_200_bmp3.bmp")
    # Set the icon for the installer and uninstaller
    set(CPACK_NSIS_MUI_ICON "${CMAKE_CURRENT_SOURCE_DIR}/icons/win/ktx_app.ico")
    set(CPACK_NSIS_MUI_UNIICON "${CMAKE_CURRENT_SOURCE_DIR}/icons/win/ktx_app.ico")
    # Set icon in Windows' add/remove control panel. Must be an .exe file.
    set(CPACK_NSIS_INSTALLED_ICON_NAME uninstall.exe)
    set(CPACK_NSIS_MANIFEST_DPI_AWARE ON)
    set(CPACK_NSIS_URL_INFO_ABOUT ${CPACK_PACKAGE_HOMEPAGE_URL})
    set(CPACK_NSIS_CONTACT ${CPACK_PACKAGE_CONTACT})
    set(CPACK_NSIS_MODIFY_PATH ON)
    set(CPACK_NSIS_UNINSTALL_NAME "Uninstall")
    set(CPACK_PACKAGE_INSTALL_DIRECTORY "KTX-Software")
    if(${CMAKE_VERSION} VERSION_GREATER_EQUAL "3.20")
        set(CPACK_NSIS_BRANDING_TEXT "KTX for Windows")
    endif()
    ## Alternative: add major version at end
    #set(CPACK_PACKAGE_INSTALL_DIRECTORY "KTX-Software-${PROJECT_VERSION_MAJOR}")
    if (CODE_SIGN_KEY_VAULT)
        set_nsis_installer_codesign_cmd()
    else()
        # We're not signing the package so provide a checksum file.
        set(CPACK_PACKAGE_CHECKSUM SHA1)
    endif()
elseif(EMSCRIPTEN)
    set(CPACK_GENERATOR ZIP)
    set(CPACK_ARCHIVE_KTX_JS_FILE_NAME "${CMAKE_PROJECT_NAME}-${KTX_VERSION_FULL}-Web-libktx")
    set(CPACK_ARCHIVE_MSC_BASIS_TRANSCODER_JS_FILE_NAME "${CMAKE_PROJECT_NAME}-${KTX_VERSION_FULL}-Web-msc_basis_transcoder")

    set(CPACK_ARCHIVE_COMPONENT_INSTALL ON)
    set(CPACK_PACKAGE_CHECKSUM SHA1)
else()
    set(CPACK_PACKAGE_CHECKSUM SHA1)
endif()

cpack_add_component(library
    DISPLAY_NAME "Library"
    DESCRIPTION "Main KTX library."
    REQUIRED
)
#cpack_add_component(Namelinks
#    DEPENDS library
#    HIDDEN
#)
cpack_add_component(jni
    DISPLAY_NAME "Java wrapper"
    DESCRIPTION "Java wrapper and native interface for KTX library."
    DEPENDS library
    DISABLED
)
cpack_add_component(tools
    DISPLAY_NAME "Command line tools"
    DESCRIPTION "Command line tools for creating, converting and inspecting KTX files."
    DEPENDS library
)
cpack_add_component(dev
    DISPLAY_NAME "Development"
    DESCRIPTION "Additional resources for development (header files and documentation)."
    DEPENDS library
    DISABLED
)
cpack_add_component(GlLoadTestApps
    GROUP LoadTestApps
    DISPLAY_NAME "OpenGL Test Applications"
    DISABLED
)
cpack_add_component(VkLoadTestApp
    GROUP LoadTestApps
    DISPLAY_NAME "Vulkan Test Application"
    DISABLED
)
cpack_add_component_group(LoadTestApps
    DISPLAY_NAME "Load Test Applications"
)

if(EMSCRIPTEN)
    set(CPACK_COMPONENTS_ALL
        ktx_js
        msc_basis_transcoder_js
    )
else()
    set(CPACK_COMPONENTS_ALL
        library
        dev
    )
    if(KTX_FEATURE_TOOLS)
        list(APPEND CPACK_COMPONENTS_ALL
            tools
        )
    endif()
    if(KTX_FEATURE_JNI)
        list(APPEND CPACK_COMPONENTS_ALL
            jni
        )
    endif()
#    if(${KTX_FEATURE_LOADTEST_APPS} MATCHES "OpenGL")
#        list(APPEND CPACK_COMPONENTS_ALL
#            GLLoadTestApps
#        )
#    endif()
#    if(${KTX_FEATURE_LOADTEST_APP} MATCHES "Vulkan")
#        list(APPEND CPACK_COMPONENTS_ALL
#            VkLoadTestApp
#        )
#    endif()
endif()
# if(KTX_NAMELINKS)
#     list(APPEND CPACK_COMPONENTS_ALL
#         Namelinks
#     )
# endif()

include(CPack)

# vim:ai:ts=4:sts=2:sw=2:expandtab<|MERGE_RESOLUTION|>--- conflicted
+++ resolved
@@ -37,20 +37,12 @@
                         "NOT IOS;NOT ANDROID;NOT EMSCRIPTEN"
                         OFF
 )
-<<<<<<< HEAD
-option( KTX_FEATURE_DOC "Create KTX documentation" OFF )
-option( KTX_FEATURE_STATIC_LIBRARY "Create static libraries (shared otherwise)" ${LIB_TYPE_DEFAULT} )
-option( KTX_FEATURE_JNI "Create Java bindings for libktx" OFF )
-option( KTX_FEATURE_PY "Create Python source distribution" OFF )
-option( KTX_FEATURE_TESTS "Create unit tests" ON )
-option( KTX_FEATURE_TOOLS_CTS "Enable KTX CLI Tools CTS tests (requires CTS submodule)" OFF )
-=======
 option( KTX_FEATURE_DOC "Create KTX documentation." OFF )
 option( KTX_FEATURE_STATIC_LIBRARY "Create static libraries (shared otherwise)." ${LIB_TYPE_DEFAULT} )
 option( KTX_FEATURE_JNI "Create Java bindings for libktx." OFF )
+option( KTX_FEATURE_PY "Create Python source distribution." OFF )
 option( KTX_FEATURE_TESTS "Create unit tests." ON )
 option( KTX_FEATURE_TOOLS_CTS "Enable KTX CLI Tools CTS tests (requires CTS submodule)." OFF )
->>>>>>> dab32db9
 
 if(KTX_FEATURE_TOOLS_CTS AND NOT KTX_FEATURE_TOOLS)
     message(WARNING "KTX_FEATURE_TOOLS is not set -> disabling KTX_FEATURE_TOOLS_CTS.")
