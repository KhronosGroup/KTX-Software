# Copyright 2015-2020 The Khronos Group Inc.
# SPDX-License-Identifier: Apache-2.0

cmake_minimum_required(VERSION 3.15)

list(APPEND CMAKE_MODULE_PATH "${CMAKE_CURRENT_LIST_DIR}/cmake/modules/")

find_package(Bash REQUIRED)

include(cmake/version.cmake)

project(KTX-Software
    VERSION ${KTX_VERSION}
    DESCRIPTION "Libraries and tools to create and read KTX image texture files."
)

include(CTest)

include(GNUInstallDirs)
include(CMakeDependentOption)

include(cmake/mkvk.cmake)
include(cmake/xcode.cmake)

# OPTIONS

if( IOS OR EMSCRIPTEN )
    set( LIB_TYPE_DEFAULT ON )
else()
    set( LIB_TYPE_DEFAULT OFF )
endif()

CMAKE_DEPENDENT_OPTION(KTX_FEATURE_TOOLS "Create KTX tools" ON "NOT IOS;NOT ANDROID;NOT EMSCRIPTEN" OFF)
option( KTX_FEATURE_DOC "Create KTX documentation" OFF )
option( KTX_FEATURE_LOADTEST_APPS "Create load tests apps that load and display various KTX textures" OFF )
option( KTX_FEATURE_STATIC_LIBRARY "Create static libraries (shared otherwise)" ${LIB_TYPE_DEFAULT} )
option( KTX_FEATURE_TESTS "Create unit tests" ON )


set(VULKAN_INSTALL_DIR "" CACHE PATH "Path to installation of Vulkan SDK (obtainable from https://vulkan.lunarg.com/sdk/home )")

if(APPLE)
    set(XCODE_CODE_SIGN_IDENTITY "Development" CACHE STRING "Xcode code sign ID")
    set(XCODE_DEVELOPMENT_TEAM "" CACHE STRING "Xcode development team ID")
    set(PRODUCTBUILD_IDENTITY_NAME "" CACHE STRING "productbuild identity name")
    set(PRODUCTBUILD_KEYCHAIN_PATH "" CACHE FILEPATH "pkgbuild keychain file")
    if(IOS)
        set(XCODE_PROVISIONING_PROFILE_SPECIFIER "" CACHE STRING "Xcode provisioning profile specifier")
    endif()
endif()

# Might become options in the future

# option( KTX_FEATURE_KTX1 "KTX version 1" ON )
# option( KTX_FEATURE_KTX2 "KTX version 2" ON )

set( KTX_FEATURE_KTX1 ON )
set( KTX_FEATURE_KTX2 ON )
set( KTX_FEATURE_VULKAN ON )

# Platform specific settings

if(APPLE)
    set(CMAKE_OSX_DEPLOYMENT_TARGET "10.11" CACHE STRING "macOS Deployment Target")
    if(IOS)
        set(CMAKE_XCODE_ATTRIBUTE_IPHONEOS_DEPLOYMENT_TARGET "10.0" CACHE STRING "iOS Deployment Target")
        set(CMAKE_XCODE_ATTRIBUTE_ONLY_ACTIVE_ARCH NO)
    endif()
endif()

if(UNIX AND NOT APPLE AND NOT EMSCRIPTEN AND NOT ANDROID)
    set(LINUX TRUE)
endif()


if(EMSCRIPTEN)
    set( KTX_FEATURE_VULKAN OFF )
endif()

set(bitness 64)
if(NOT CMAKE_SIZEOF_VOID_P EQUAL 8 OR FORCE32)
	set(bitness 32)
endif()

if(KTX_FEATURE_STATIC_LIBRARY)
    set(LIB_TYPE STATIC)
else()
    if(IOS OR EMSCRIPTEN)
        message(SEND_ERROR "Library type cannot be shared for the current platform. Set KTX_FEATURE_STATIC_LIBRARY to ON!")
    endif()
    set(LIB_TYPE SHARED)
endif()

# Global Optimization Flags
if(EMSCRIPTEN)
    add_compile_options( $<IF:$<CONFIG:Debug>,-O0,-O3> )
    add_link_options( $<IF:$<CONFIG:Debug>,-g4,-O3> )
elseif(MSVC)
    add_compile_options( $<IF:$<CONFIG:Debug>,/Gz,/O2> )
else()
    add_compile_options( $<IF:$<CONFIG:Debug>,-O0,-O3> )
    add_link_options( $<IF:$<CONFIG:Debug>,-g,-O3> )
endif()

set(KTX_MAIN_SRC
    include/ktx.h
    lib/basis_sgd.h
    lib/basis_transcode.cpp
    lib/basisu/transcoder/basisu_file_headers.h
    lib/basisu/transcoder/basisu_global_selector_cb.h
    lib/basisu/transcoder/basisu_global_selector_palette.h
    lib/basisu/transcoder/basisu_transcoder_internal.h
    lib/basisu/transcoder/basisu_transcoder_uastc.h
    lib/basisu/transcoder/basisu_transcoder.cpp
    lib/basisu/transcoder/basisu_transcoder.h
    lib/basisu/transcoder/basisu.h
    lib/checkheader.c
    lib/dfdutils/createdfd.c
    lib/dfdutils/colourspaces.c
    lib/dfdutils/dfd.h
    lib/dfdutils/dfd2vk.inl
    lib/dfdutils/interpretdfd.c
    lib/dfdutils/printdfd.c
    lib/dfdutils/queries.c
    lib/dfdutils/vk2dfd.c
    lib/dfdutils/vulkan/vk_platform.h
    lib/dfdutils/vulkan/vulkan_core.h
    lib/etcdec.cxx
    lib/etcunpack.cxx
    lib/filestream.c
    lib/filestream.h
    lib/formatsize.h
    lib/gl_format.h
    lib/gl_funcs.c
    lib/gl_funcs.h
    lib/glloader.c
    lib/hashlist.c
    lib/info.c
    lib/ktxint.h
    lib/memstream.c
    lib/memstream.h
    lib/stream.h
    lib/strings.c
    lib/swap.c
    lib/texture.c
    lib/texture.h
    lib/texture2.c
    lib/texture2.h
    lib/uthash.h
    lib/vk_format.h
    lib/vkformat_check.c
    lib/vkformat_enum.h
    lib/vkformat_str.c
    )

# Main library
add_library( ktx ${LIB_TYPE}
    ${KTX_MAIN_SRC}
    )

<<<<<<< HEAD
target_include_directories(
    ktx
PUBLIC
    $<BUILD_INTERFACE:${CMAKE_CURRENT_SOURCE_DIR}/include>
    $<INSTALL_INTERFACE:include>
PRIVATE
    $<BUILD_INTERFACE:${CMAKE_CURRENT_SOURCE_DIR}/lib/basisu/transcoder>
    $<INSTALL_INTERFACE:lib/basisu/transcoder>

    $<BUILD_INTERFACE:${CMAKE_CURRENT_SOURCE_DIR}/other_include>
    $<INSTALL_INTERFACE:other_include>
)

if( LIB_TYPE STREQUAL STATIC )
    target_compile_definitions(ktx PUBLIC KHRONOS_STATIC)
endif()
=======
# Read-only library
add_library( ktx_read ${LIB_TYPE}
    ${KTX_MAIN_SRC}
    )
>>>>>>> b6202863

macro(commom_lib_settings lib write )

    set_target_properties(${lib} PROPERTIES
        PUBLIC_HEADER ${CMAKE_SOURCE_DIR}/include/ktx.h
        VERSION ${PROJECT_VERSION}
        SOVERSION ${PROJECT_VERSION_MAJOR}
        XCODE_ATTRIBUTE_ENABLE_HARDENED_RUNTIME "YES"
    )
    set_xcode_code_sign(${lib})

    target_compile_definitions(
        ${lib}
    PUBLIC
        "$<$<CONFIG:Debug>:_DEBUG;DEBUG>"
    PRIVATE
        LIBKTX
    )

    # C/C++ Standard
    target_compile_features(${lib} PUBLIC c_std_99 cxx_std_11)

    # Compiler Warning Flags
    if(EMSCRIPTEN)
        target_compile_options(${lib} PRIVATE
            -Wno-nested-anon-types
            -Wno-gnu-anonymous-struct
        )
    else()
        target_compile_options(${lib} PRIVATE
            # clang options
            $<$<CXX_COMPILER_ID:AppleClang,Clang>:
                -Wno-nested-anon-types
                -Wno-gnu-anonymous-struct
            >
            # not clang options
            $<$<NOT:$<CXX_COMPILER_ID:MSVC>>:
                -Wno-pedantic
            >
        )
    endif()

    target_include_directories(
        ${lib}
    PUBLIC
<<<<<<< HEAD
        $<BUILD_INTERFACE:${CMAKE_CURRENT_SOURCE_DIR}/lib>
        $<INSTALL_INTERFACE:lib>
    PRIVATE
        $<BUILD_INTERFACE:${CMAKE_CURRENT_SOURCE_DIR}/lib/basisu>
        $<INSTALL_INTERFACE:lib/basisu>
=======
        $<BUILD_INTERFACE:${CMAKE_CURRENT_SOURCE_DIR}/include>
        $<INSTALL_INTERFACE:include>

        $<BUILD_INTERFACE:${CMAKE_CURRENT_SOURCE_DIR}/lib/basisu/transcoder>
        $<INSTALL_INTERFACE:lib/basisu/transcoder>

        $<BUILD_INTERFACE:${CMAKE_CURRENT_SOURCE_DIR}/other_include>
        $<INSTALL_INTERFACE:other_include>
>>>>>>> b6202863
    )

    if( LIB_TYPE STREQUAL STATIC )
        target_compile_definitions(${lib} PUBLIC KHRONOS_STATIC)
    endif()


<<<<<<< HEAD
if(WIN32)
    target_link_libraries(
        ktx PRIVATE
        ${CMAKE_CURRENT_SOURCE_DIR}/other_lib/win/Release-x64/zstd_static.lib
    )
    # By wrapping in generator expression we force multi configuration generators (like Visual Studio)
    # to take the exact path and not change it.
    set(CMAKE_RUNTIME_OUTPUT_DIRECTORY $<1:${KTX_BUILD_DIR}/$<CONFIG>>)
=======
    # To reduce size, don't support transcoding to ancient formats.
    target_compile_definitions(${lib} PRIVATE BASISD_SUPPORT_FXT1=0)

    # TODO: make options for all formats and good per-platform defaults
    # - BASISD_SUPPORT_UASTC
    # - BASISD_SUPPORT_DXT1 (BC1)
    # - BASISD_SUPPORT_DXT5A (BC3/4/5)
    # - BASISD_SUPPORT_BC7
    # - BASISD_SUPPORT_BC7_MODE5
    # - BASISD_SUPPORT_PVRTC1
    # - BASISD_SUPPORT_ETC2_EAC_A8
    # - BASISD_SUPPORT_ASTC
    # - BASISD_SUPPORT_ATC
    # - BASISD_SUPPORT_ASTC_HIGHER_OPAQUE_QUALITY
    # - BASISD_SUPPORT_ETC2_EAC_RG11
    # - BASISD_SUPPORT_FXT1
    # - BASISD_SUPPORT_PVRTC2

    if(WIN32)
        target_compile_definitions(
            ${lib}
        PRIVATE 
            "KTX_API=__declspec(dllexport)"
        PUBLIC # only for basisu_c_binding.
            BASISU_NO_ITERATOR_DEBUG_LEVEL
        )
        target_sources(
            ${lib}
        PRIVATE
            # The msvs generator automatically sets the needed VCLinker
            # option when a .def file is seen in sources.
            lib/internalexport.def
            $<${write}:lib/internalexport_write.def>
        )
    elseif(EMSCRIPTEN)
        target_compile_definitions(${lib} PRIVATE
            # To reduce size, don't support transcoding to formats not
            # supported # by WebGL.
            BASISD_SUPPORT_ATC=0
            BASISD_SUPPORT_PVRTC2=0
            # Don't support higher quality mode to avoid 64k table.
            BASISD_SUPPORT_ASTC_HIGHER_OPAQUE_QUALITY=0
            KTX_OMIT_VULKAN=1
        )
    endif()
>>>>>>> b6202863

    if(KTX_FEATURE_KTX1)
        target_compile_definitions(${lib} PUBLIC KTX_FEATURE_KTX1)
        target_sources(
            ${lib}
        PRIVATE
            lib/texture1.c
            lib/texture1.h
        )
    endif()

    if(KTX_FEATURE_KTX2)
        target_compile_definitions(${lib} PUBLIC KTX_FEATURE_KTX2)
    endif()

    if(WIN32)
        target_link_libraries(
<<<<<<< HEAD
            ktx PRIVATE
            ${CMAKE_CURRENT_SOURCE_DIR}/other_lib/ios/Release-iphoneos/libzstd.a
            )
    else()
        # Set a common RUNTIME_OUTPUT_DIR for all target, so that INSTALL RPATH
        # is functional in build directory as well. BUILD_WITH_INSTALL_RPATH is necessary
        # for working code signing.
=======
            ${lib}
            ${CMAKE_CURRENT_SOURCE_DIR}/other_lib/win/Release-x64/zstd_static.lib
        )
        # By wrapping in generator expression we force multi configuration generators (like Visual Studio)
        # to take the exact path and not change it.
>>>>>>> b6202863
        set(CMAKE_RUNTIME_OUTPUT_DIRECTORY $<1:${KTX_BUILD_DIR}/$<CONFIG>>)

    elseif(APPLE)
        if(IOS)
            target_link_libraries(
                ${lib}
                ${CMAKE_CURRENT_SOURCE_DIR}/other_lib/ios/Release-iphoneos/libzstd.a
                )
        else()
            # Set a common RUNTIME_OUTPUT_DIR for all target, so that INSTALL RPATH
            # is functional in build directory as well. BUILD_WITH_INSTALL_RPATH is necessary
            # for working code signing.
            set(CMAKE_RUNTIME_OUTPUT_DIRECTORY $<1:${KTX_BUILD_DIR}/$<CONFIG>>)
            target_link_libraries(
                ${lib}
                ${CMAKE_CURRENT_SOURCE_DIR}/other_lib/mac/Release/libzstd.a
                )
        endif()
    elseif(EMSCRIPTEN)
        target_sources(
            ${lib}
        PRIVATE
            lib/zstddeclib.c
        )
    elseif(LINUX)
        find_package(zstd REQUIRED)
        find_package(Threads REQUIRED)
        target_link_libraries(
            ${lib}
            dl
            Threads::Threads
            zstd::zstd
        )
    elseif(ANDROID)
        # add_library(zstd STATIC IMPORTED)
        # set_target_properties(zstd PROPERTIES
        # IMPORTED_LOCATION /Users/Shared/SDK/zstd/build/cmake/install-android/lib/libzstd.a
        # )
        # target_link_libraries(
        #     ktx
        #     zstd
        # )
        set(ZSTD_BUILD_PROGRAMS OFF)
        set(ZSTD_BUILD_TESTS OFF)
        add_subdirectory(/Users/Shared/SDK/zstd/build/cmake zstd)
        target_link_libraries(
<<<<<<< HEAD
            ktx PRIVATE
            ${CMAKE_CURRENT_SOURCE_DIR}/other_lib/mac/Release/libzstd.a
            )
    endif()
elseif(EMSCRIPTEN)
    target_sources(
        ktx
    PRIVATE
        lib/zstddeclib.c
    )
elseif(LINUX)
    find_package(zstd REQUIRED)
    find_package(Threads REQUIRED)
    target_link_libraries(
        ktx
        PUBLIC
        dl
    )
    target_link_libraries(
        ktx
        PRIVATE
        Threads::Threads
        zstd::zstd
    )
elseif(ANDROID)
    # add_library(zstd STATIC IMPORTED)
    # set_target_properties(zstd PROPERTIES
    # IMPORTED_LOCATION /Users/Shared/SDK/zstd/build/cmake/install-android/lib/libzstd.a
    # )
    # target_link_libraries(
    #     ktx
    #     zstd
    # )
    set(ZSTD_BUILD_PROGRAMS OFF)
    set(ZSTD_BUILD_TESTS OFF)
    add_subdirectory(/Users/Shared/SDK/zstd/build/cmake zstd)
    target_link_libraries(
        ktx PRIVATE
        libzstd_static
    )
endif()

if(KTX_FEATURE_VULKAN)
    target_sources(
        ktx
    PRIVATE
        include/ktxvulkan.h
        lib/vk_funcs.c
        lib/vk_funcs.h
        lib/vkloader.c
    )
    target_include_directories(
        ktx
    PRIVATE
        $<BUILD_INTERFACE:${CMAKE_CURRENT_SOURCE_DIR}/lib/dfdutils>
        $<INSTALL_INTERFACE:lib/dfdutils>
    )
=======
            ${lib}
            libzstd_static
        )
    endif()

    if(KTX_FEATURE_VULKAN)
        target_sources(
            ${lib}
        PRIVATE
            include/ktxvulkan.h
            lib/vk_funcs.c
            lib/vk_funcs.h
            lib/vkloader.c
        )
        target_include_directories(
            ${lib}
        PUBLIC
            $<BUILD_INTERFACE:${CMAKE_CURRENT_SOURCE_DIR}/lib/dfdutils>
            $<INSTALL_INTERFACE:lib/dfdutils>
        )
>>>>>>> b6202863

        get_target_property( KTX_PUBLIC_HEADER ${lib} PUBLIC_HEADER )
        list(APPEND KTX_PUBLIC_HEADER ${CMAKE_SOURCE_DIR}/include/ktxvulkan.h)
        set_target_properties(${lib} PROPERTIES
            PUBLIC_HEADER "${KTX_PUBLIC_HEADER}"
        )
    else()
        target_compile_definitions( ${lib} PRIVATE KTX_OMIT_VULKAN=1 )
    endif()

endmacro(commom_lib_settings)

set(KTX_BUILD_DIR "${CMAKE_BINARY_DIR}")

commom_lib_settings(ktx 1)
commom_lib_settings(ktx_read 0)

## Creating vulkan headers is only required when Vulkan SDK updates.
# add_dependencies(ktx mkvk)

create_version_header(lib ktx)


# Adding write capability to target ktx

target_sources(
    ktx
PRIVATE
    lib/basis_encode.cpp
    lib/basisu/apg_bmp.c
    lib/basisu/apg_bmp.h
    lib/basisu/basisu_astc_decomp.cpp
    lib/basisu/basisu_astc_decomp.h
    lib/basisu/basisu_backend.cpp
    lib/basisu/basisu_backend.h
    lib/basisu/basisu_basis_file.cpp
    lib/basisu/basisu_basis_file.h
    lib/basisu/basisu_bc7enc.cpp
    lib/basisu/basisu_bc7enc.h
    lib/basisu/basisu_comp.cpp
    lib/basisu/basisu_comp.h
    lib/basisu/basisu_enc.cpp
    lib/basisu/basisu_enc.h
    lib/basisu/basisu_etc.cpp
    lib/basisu/basisu_etc.h
    lib/basisu/basisu_frontend.cpp
    lib/basisu/basisu_frontend.h
    lib/basisu/basisu_global_selector_palette_helpers.cpp
    lib/basisu/basisu_global_selector_palette_helpers.h
    lib/basisu/basisu_gpu_texture.cpp
    lib/basisu/basisu_gpu_texture.h
    lib/basisu/basisu_miniz.h
    lib/basisu/basisu_pvrtc1_4.cpp
    lib/basisu/basisu_pvrtc1_4.h
    lib/basisu/basisu_resample_filters.cpp
    lib/basisu/basisu_resampler_filters.h
    lib/basisu/basisu_resampler.cpp
    lib/basisu/basisu_resampler.h
    lib/basisu/basisu_ssim.cpp
    lib/basisu/basisu_ssim.h
    lib/basisu/basisu_uastc_enc.cpp
    lib/basisu/basisu_uastc_enc.h
    lib/basisu/jpgd.cpp
    lib/basisu/jpgd.h
    lib/basisu/lodepng.cpp
    lib/basisu/lodepng.h
    lib/writer1.c
    lib/writer2.c
)
target_include_directories(
    ktx
PUBLIC
    $<BUILD_INTERFACE:${CMAKE_CURRENT_SOURCE_DIR}/lib>
    $<INSTALL_INTERFACE:lib>

    $<BUILD_INTERFACE:${CMAKE_CURRENT_SOURCE_DIR}/lib/basisu>
    $<INSTALL_INTERFACE:lib/basisu>
)
target_compile_definitions(
    ktx
PUBLIC
    KTX_FEATURE_WRITE
)

if(EMSCRIPTEN)

    set(
        KTX_EMC_LINK_FLAGS
        --bind
        "SHELL:--source-map-base ./"
        "SHELL:-s ALLOW_MEMORY_GROWTH=1"
        "SHELL:-s ASSERTIONS=0"
        "SHELL:-s MALLOC=emmalloc"
        "SHELL:-s MODULARIZE=1"
        "SHELL:-s FULL_ES3=1"
    )

    add_executable( ktx_js interface/js_binding/ktx_wrapper.cpp )
<<<<<<< HEAD
    target_link_libraries( ktx_js ktx )
    target_include_directories( ktx_js PRIVATE $<TARGET_PROPERTY:ktx,INCLUDE_DIRECTORIES> )
=======
    target_link_libraries( ktx_js ktx_read )
    target_include_directories( ktx_js PRIVATE $<TARGET_PROPERTY:ktx_read,INTERFACE_INCLUDE_DIRECTORIES> )
>>>>>>> b6202863
    target_link_options(
        ktx_js
    PUBLIC
        ${KTX_EMC_LINK_FLAGS}
        "SHELL:-s EXPORT_NAME=LIBKTX"
        "SHELL:-s EXTRA_EXPORTED_RUNTIME_METHODS=[\'GL\']"
        "SHELL:-s GL_PREINITIALIZED_CONTEXT=1"
    )
    set_target_properties( ktx_js PROPERTIES OUTPUT_NAME "libktx")

    add_custom_command(
        TARGET ktx_js
        POST_BUILD
        COMMAND ${CMAKE_COMMAND} -E copy "$<TARGET_FILE_DIR:ktx_js>/$<TARGET_FILE_PREFIX:ktx_js>$<TARGET_FILE_BASE_NAME:ktx_js>.js" "${PROJECT_SOURCE_DIR}/tests/webgl"
        COMMAND ${CMAKE_COMMAND} -E copy "$<TARGET_FILE_DIR:ktx_js>/$<TARGET_FILE_PREFIX:ktx_js>$<TARGET_FILE_BASE_NAME:ktx_js>.wasm" "${PROJECT_SOURCE_DIR}/tests/webgl"
        COMMENT "Copy libktx.js and libktx.wasm to tests/webgl"
    )

    install(TARGETS ktx_js
        RUNTIME
            DESTINATION .
            COMPONENT ktx_js
    )
    install(FILES ${CMAKE_BINARY_DIR}/libktx.wasm
        DESTINATION .
        COMPONENT ktx_js
    )

    add_executable( msc_basis_transcoder_js interface/js_binding/transcoder_wrapper.cpp )
    target_link_libraries( msc_basis_transcoder_js ktx_read )
    target_include_directories( msc_basis_transcoder_js
        PRIVATE
        lib
        lib/basisu/transcoder
    )

    # Re-use ktx's compile options
    target_compile_options(msc_basis_transcoder_js
    PRIVATE
       $<TARGET_PROPERTY:ktx_read,INTERFACE_COMPILE_OPTIONS>
       )

    target_link_options(
        msc_basis_transcoder_js
    PUBLIC
        ${KTX_EMC_LINK_FLAGS}
        "SHELL:-s EXPORT_NAME=MSC_TRANSCODER"
        # Re-use ktx's link options
        $<TARGET_PROPERTY:ktx_read,INTERFACE_LINK_OPTIONS>
        )
    set_target_properties( msc_basis_transcoder_js PROPERTIES OUTPUT_NAME "msc_basis_transcoder")

    add_custom_command(
        TARGET ktx_js
        POST_BUILD
        COMMAND ${CMAKE_COMMAND} -E copy "$<TARGET_FILE_DIR:msc_basis_transcoder_js>/$<TARGET_FILE_PREFIX:msc_basis_transcoder_js>$<TARGET_FILE_BASE_NAME:msc_basis_transcoder_js>.js" "${PROJECT_SOURCE_DIR}/tests/webgl"
        COMMAND ${CMAKE_COMMAND} -E copy "$<TARGET_FILE_DIR:msc_basis_transcoder_js>/$<TARGET_FILE_PREFIX:msc_basis_transcoder_js>$<TARGET_FILE_BASE_NAME:msc_basis_transcoder_js>.wasm" "${PROJECT_SOURCE_DIR}/tests/webgl"
        COMMENT "Copy msc_basis_transcoder.js and msc_basis_transcoder.wasm to tests/webgl"
    )

    install(TARGETS msc_basis_transcoder_js
        RUNTIME
            DESTINATION .
            COMPONENT msc_basis_transcoder_js
    )
    install(FILES ${CMAKE_BINARY_DIR}/msc_basis_transcoder.wasm
        DESTINATION .
        COMPONENT msc_basis_transcoder_js
    )
endif()

add_library( objUtil OBJECT
    utils/argparser.cpp
    utils/argparser.h
    utils/ktxapp.h
    utils/scapp.h
    utils/unused.h
    )
target_include_directories(
    objUtil
PUBLIC
    utils
)

add_subdirectory(interface/basisu_c_binding)

# Tools
if(KTX_FEATURE_TOOLS)
    add_subdirectory(tools)
endif()

# Tests
add_subdirectory(tests)

# Documentation
if(KTX_FEATURE_DOC)
    include(cmake/docs.cmake)
endif()


# Install

if(APPLE OR LINUX)
    # Have library's name links as separate component
    set(KTX_NAMELINKS ON)
    install(TARGETS ktx
        EXPORT KTXTargets
        LIBRARY
            DESTINATION ${CMAKE_INSTALL_LIBDIR}
            COMPONENT library
            NAMELINK_SKIP
        PUBLIC_HEADER
            DESTINATION ${CMAKE_INSTALL_INCLUDEDIR}
            COMPONENT dev
    )
    install(TARGETS ktx
        LIBRARY
            DESTINATION ${CMAKE_INSTALL_LIBDIR}
            COMPONENT library
            NAMELINK_ONLY
    )
else()
    # No name links on Windows
    set(KTX_NAMELINKS OFF)
    install(TARGETS ktx
        EXPORT KTXTargets
        ARCHIVE
            DESTINATION ${CMAKE_INSTALL_LIBDIR}
            COMPONENT dev
        LIBRARY
            DESTINATION ${CMAKE_INSTALL_LIBDIR}
            COMPONENT library
        RUNTIME
            DESTINATION ${CMAKE_INSTALL_BINDIR}
            COMPONENT library
        PUBLIC_HEADER
            DESTINATION ${CMAKE_INSTALL_INCLUDEDIR}
            COMPONENT dev
    )
endif()

install(EXPORT KTXTargets
    FILE KtxTargets.cmake
    NAMESPACE KTX::
    DESTINATION lib/cmake/ktx
    COMPONENT library
)

include(CMakePackageConfigHelpers)
write_basic_package_version_file(
    "KtxConfigVersion.cmake"
    COMPATIBILITY SameMajorVersion
)

install( FILES
    "cmake/KtxConfig.cmake"
    "${CMAKE_CURRENT_BINARY_DIR}/KtxConfigVersion.cmake"
    DESTINATION lib/cmake/ktx
    COMPONENT library
)


# CPack

include(CPackComponent)

set(CPACK_PACKAGE_NAME "KTX-Software")
set(CPACK_PACKAGE_VENDOR "Khronos Group")
set(CPACK_PACKAGE_HOMEPAGE_URL "https://github.khronos.org/KTX-Software")
set(CPACK_PACKAGE_CONTACT "khronos@callow.im" )

set(CPACK_RESOURCE_FILE_WELCOME "${CMAKE_CURRENT_SOURCE_DIR}/cmake/Welcome.rtf")
set(CPACK_RESOURCE_FILE_README "${CMAKE_CURRENT_SOURCE_DIR}/cmake/ReadMe.rtf")
set(CPACK_RESOURCE_FILE_LICENSE "${CMAKE_CURRENT_SOURCE_DIR}/cmake/License.rtf")

# Custom package file name
set(CPACK_PACKAGE_FILE_NAME "${CMAKE_PROJECT_NAME}-${KTX_VERSION_FULL}-${CMAKE_SYSTEM_NAME}")

if(APPLE)
    install(FILES tools/package/mac/ktx-uninstall
        DESTINATION ${CMAKE_INSTALL_BINDIR}
        PERMISSIONS OWNER_READ OWNER_EXECUTE GROUP_READ GROUP_EXECUTE WORLD_READ WORLD_EXECUTE
        COMPONENT tools
    )
    set(CPACK_GENERATOR productbuild)
    # Trick the productbuild generator into creating more useful package IDs
    set(CPACK_PACKAGE_NAME "ktx")
    set(CPACK_PACKAGE_VENDOR "khronos")
    # Install at root level
    set(CPACK_PACKAGING_INSTALL_PREFIX "/usr/local")

    set(CPACK_PRODUCTBUILD_IDENTITY_NAME ${PRODUCTBUILD_IDENTITY_NAME})
    set(CPACK_PRODUCTBUILD_KEYCHAIN_PATH ${PRODUCTBUILD_KEYCHAIN_PATH})

    # Contains the `summary.html` file, shown at end of installation
    set(CPACK_PRODUCTBUILD_RESOURCES_DIR "${CMAKE_CURRENT_SOURCE_DIR}/tools/package/mac/Resources")

elseif(LINUX)
    set(CPACK_GENERATOR DEB RPM TBZ2)
    set(CPACK_DEBIAN_PACKAGE_DEPENDS "libzstd1 (>= 1.3.1)")
    set(CPACK_PACKAGE_CHECKSUM SHA1)
    set(CPACK_PACKAGE_DESCRIPTION_FILE "${CMAKE_CURRENT_SOURCE_DIR}/cmake/ReadMe.txt")
elseif(WIN32)
    # Use the Icon file for the installer.exe
    set(CPACK_NSIS_MUI_ICON "${CMAKE_CURRENT_SOURCE_DIR}/icons/win/ktx_app.ico")
    set(CPACK_NSIS_MANIFEST_DPI_AWARE ON)
    set(CPACK_NSIS_URL_INFO_ABOUT ${CPACK_PACKAGE_HOMEPAGE_URL})
    set(CPACK_NSIS_CONTACT ${CPACK_PACKAGE_CONTACT})
    set(CPACK_NSIS_MODIFY_PATH ON)
    set(CPACK_PACKAGE_INSTALL_DIRECTORY "KTX-Software")
    ## Alternative: add major version at end
    #set(CPACK_PACKAGE_INSTALL_DIRECTORY "KTX-Software-${PROJECT_VERSION_MAJOR}")
    set(CPACK_PACKAGE_CHECKSUM SHA1)
    # Custom Package name to make sure it has the "-win64" suffix.
    set(CPACK_VERSION_FULL ${KTX_VERSION_FULL})
    set(CPACK_PROJECT_CONFIG_FILE ${CMAKE_SOURCE_DIR}/cmake/package.txt)
elseif(EMSCRIPTEN)
    set(CPACK_GENERATOR ZIP)
    set(CPACK_ARCHIVE_KTX_JS_FILE_NAME "${CMAKE_PROJECT_NAME}-${KTX_VERSION_FULL}-Web-libktx")
    set(CPACK_ARCHIVE_MSC_BASIS_TRANSCODER_JS_FILE_NAME "${CMAKE_PROJECT_NAME}-${KTX_VERSION_FULL}-Web-msc_basis_transcoder")

    set(CPACK_ARCHIVE_COMPONENT_INSTALL ON)
    set(CPACK_PACKAGE_CHECKSUM SHA1)
else()
    set(CPACK_PACKAGE_CHECKSUM SHA1)
endif()

cpack_add_component(library
    DISPLAY_NAME "Library"
    DESCRIPTION "Main KTX library"
    REQUIRED
)
# if(KTX_NAMELINKS)
#     cpack_add_component(Namelinks
#         DEPENDS library
#         HIDDEN
#     )
# endif()
cpack_add_component(tools
    DISPLAY_NAME "Command line tools"
    DESCRIPTION "Command line tools for creating, converting and inspecting KTX files."
    DEPENDS library
)
cpack_add_component(dev
    DISPLAY_NAME "Development"
    DESCRIPTION "Additional resources for development (header files and documentation)"
    DEPENDS library
    DISABLED
)

if(KTX_FEATURE_LOADTEST_APPS)
    cpack_add_component(GlLoadTestApps
        GROUP LoadTestApps
        DISPLAY_NAME "OpenGL Test Applications"
        DISABLED
    )
    cpack_add_component(VkLoadTestApp
        GROUP LoadTestApps
        DISPLAY_NAME "Vulkan Test Application"
        DISABLED
    )
    cpack_add_component_group(LoadTestApps
        DISPLAY_NAME "Load Test Applications"
    )
endif()

if(EMSCRIPTEN)
    set(CPACK_COMPONENTS_ALL
        ktx_js
        msc_basis_transcoder_js
    )
else()
    set(CPACK_COMPONENTS_ALL
        library
        tools
        dev
        # Headers
    )
endif()
# if(KTX_NAMELINKS)
#     list(APPEND CPACK_COMPONENTS_ALL
#         Namelinks
#     )
# endif()

include(CPack)<|MERGE_RESOLUTION|>--- conflicted
+++ resolved
@@ -158,29 +158,10 @@
     ${KTX_MAIN_SRC}
     )
 
-<<<<<<< HEAD
-target_include_directories(
-    ktx
-PUBLIC
-    $<BUILD_INTERFACE:${CMAKE_CURRENT_SOURCE_DIR}/include>
-    $<INSTALL_INTERFACE:include>
-PRIVATE
-    $<BUILD_INTERFACE:${CMAKE_CURRENT_SOURCE_DIR}/lib/basisu/transcoder>
-    $<INSTALL_INTERFACE:lib/basisu/transcoder>
-
-    $<BUILD_INTERFACE:${CMAKE_CURRENT_SOURCE_DIR}/other_include>
-    $<INSTALL_INTERFACE:other_include>
-)
-
-if( LIB_TYPE STREQUAL STATIC )
-    target_compile_definitions(ktx PUBLIC KHRONOS_STATIC)
-endif()
-=======
 # Read-only library
 add_library( ktx_read ${LIB_TYPE}
     ${KTX_MAIN_SRC}
     )
->>>>>>> b6202863
 
 macro(commom_lib_settings lib write )
 
@@ -226,13 +207,6 @@
     target_include_directories(
         ${lib}
     PUBLIC
-<<<<<<< HEAD
-        $<BUILD_INTERFACE:${CMAKE_CURRENT_SOURCE_DIR}/lib>
-        $<INSTALL_INTERFACE:lib>
-    PRIVATE
-        $<BUILD_INTERFACE:${CMAKE_CURRENT_SOURCE_DIR}/lib/basisu>
-        $<INSTALL_INTERFACE:lib/basisu>
-=======
         $<BUILD_INTERFACE:${CMAKE_CURRENT_SOURCE_DIR}/include>
         $<INSTALL_INTERFACE:include>
 
@@ -241,7 +215,6 @@
 
         $<BUILD_INTERFACE:${CMAKE_CURRENT_SOURCE_DIR}/other_include>
         $<INSTALL_INTERFACE:other_include>
->>>>>>> b6202863
     )
 
     if( LIB_TYPE STREQUAL STATIC )
@@ -249,16 +222,6 @@
     endif()
 
 
-<<<<<<< HEAD
-if(WIN32)
-    target_link_libraries(
-        ktx PRIVATE
-        ${CMAKE_CURRENT_SOURCE_DIR}/other_lib/win/Release-x64/zstd_static.lib
-    )
-    # By wrapping in generator expression we force multi configuration generators (like Visual Studio)
-    # to take the exact path and not change it.
-    set(CMAKE_RUNTIME_OUTPUT_DIRECTORY $<1:${KTX_BUILD_DIR}/$<CONFIG>>)
-=======
     # To reduce size, don't support transcoding to ancient formats.
     target_compile_definitions(${lib} PRIVATE BASISD_SUPPORT_FXT1=0)
 
@@ -304,7 +267,6 @@
             KTX_OMIT_VULKAN=1
         )
     endif()
->>>>>>> b6202863
 
     if(KTX_FEATURE_KTX1)
         target_compile_definitions(${lib} PUBLIC KTX_FEATURE_KTX1)
@@ -322,21 +284,11 @@
 
     if(WIN32)
         target_link_libraries(
-<<<<<<< HEAD
-            ktx PRIVATE
-            ${CMAKE_CURRENT_SOURCE_DIR}/other_lib/ios/Release-iphoneos/libzstd.a
-            )
-    else()
-        # Set a common RUNTIME_OUTPUT_DIR for all target, so that INSTALL RPATH
-        # is functional in build directory as well. BUILD_WITH_INSTALL_RPATH is necessary
-        # for working code signing.
-=======
             ${lib}
             ${CMAKE_CURRENT_SOURCE_DIR}/other_lib/win/Release-x64/zstd_static.lib
         )
         # By wrapping in generator expression we force multi configuration generators (like Visual Studio)
         # to take the exact path and not change it.
->>>>>>> b6202863
         set(CMAKE_RUNTIME_OUTPUT_DIRECTORY $<1:${KTX_BUILD_DIR}/$<CONFIG>>)
 
     elseif(APPLE)
@@ -383,65 +335,6 @@
         set(ZSTD_BUILD_TESTS OFF)
         add_subdirectory(/Users/Shared/SDK/zstd/build/cmake zstd)
         target_link_libraries(
-<<<<<<< HEAD
-            ktx PRIVATE
-            ${CMAKE_CURRENT_SOURCE_DIR}/other_lib/mac/Release/libzstd.a
-            )
-    endif()
-elseif(EMSCRIPTEN)
-    target_sources(
-        ktx
-    PRIVATE
-        lib/zstddeclib.c
-    )
-elseif(LINUX)
-    find_package(zstd REQUIRED)
-    find_package(Threads REQUIRED)
-    target_link_libraries(
-        ktx
-        PUBLIC
-        dl
-    )
-    target_link_libraries(
-        ktx
-        PRIVATE
-        Threads::Threads
-        zstd::zstd
-    )
-elseif(ANDROID)
-    # add_library(zstd STATIC IMPORTED)
-    # set_target_properties(zstd PROPERTIES
-    # IMPORTED_LOCATION /Users/Shared/SDK/zstd/build/cmake/install-android/lib/libzstd.a
-    # )
-    # target_link_libraries(
-    #     ktx
-    #     zstd
-    # )
-    set(ZSTD_BUILD_PROGRAMS OFF)
-    set(ZSTD_BUILD_TESTS OFF)
-    add_subdirectory(/Users/Shared/SDK/zstd/build/cmake zstd)
-    target_link_libraries(
-        ktx PRIVATE
-        libzstd_static
-    )
-endif()
-
-if(KTX_FEATURE_VULKAN)
-    target_sources(
-        ktx
-    PRIVATE
-        include/ktxvulkan.h
-        lib/vk_funcs.c
-        lib/vk_funcs.h
-        lib/vkloader.c
-    )
-    target_include_directories(
-        ktx
-    PRIVATE
-        $<BUILD_INTERFACE:${CMAKE_CURRENT_SOURCE_DIR}/lib/dfdutils>
-        $<INSTALL_INTERFACE:lib/dfdutils>
-    )
-=======
             ${lib}
             libzstd_static
         )
@@ -462,7 +355,6 @@
             $<BUILD_INTERFACE:${CMAKE_CURRENT_SOURCE_DIR}/lib/dfdutils>
             $<INSTALL_INTERFACE:lib/dfdutils>
         )
->>>>>>> b6202863
 
         get_target_property( KTX_PUBLIC_HEADER ${lib} PUBLIC_HEADER )
         list(APPEND KTX_PUBLIC_HEADER ${CMAKE_SOURCE_DIR}/include/ktxvulkan.h)
@@ -561,13 +453,8 @@
     )
 
     add_executable( ktx_js interface/js_binding/ktx_wrapper.cpp )
-<<<<<<< HEAD
-    target_link_libraries( ktx_js ktx )
-    target_include_directories( ktx_js PRIVATE $<TARGET_PROPERTY:ktx,INCLUDE_DIRECTORIES> )
-=======
     target_link_libraries( ktx_js ktx_read )
     target_include_directories( ktx_js PRIVATE $<TARGET_PROPERTY:ktx_read,INTERFACE_INCLUDE_DIRECTORIES> )
->>>>>>> b6202863
     target_link_options(
         ktx_js
     PUBLIC
