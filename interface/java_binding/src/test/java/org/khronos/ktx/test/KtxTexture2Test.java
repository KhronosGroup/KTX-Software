/*
 * Copyright (c) 2021, Shukant Pal and Contributors
 * SPDX-License-Identifier: Apache-2.0
 */

package org.khronos.ktx.test;

import static org.junit.jupiter.api.Assertions.assertArrayEquals;
import static org.junit.jupiter.api.Assertions.assertEquals;
import static org.junit.jupiter.api.Assertions.assertNotNull;

import java.io.IOException;
import java.nio.file.Files;
import java.nio.file.Path;
import java.nio.file.Paths;

import org.junit.jupiter.api.Test;
import org.junit.jupiter.api.extension.ExtendWith;
import org.khronos.ktx.KtxBasisParams;
import org.khronos.ktx.KtxCreateStorage;
import org.khronos.ktx.KtxErrorCode;
import org.khronos.ktx.KtxSupercmpScheme;
import org.khronos.ktx.KtxTexture2;
import org.khronos.ktx.KtxTextureCreateFlagBits;
import org.khronos.ktx.KtxTextureCreateInfo;
import org.khronos.ktx.KtxTranscodeFormat;
import org.khronos.ktx.VkFormat;

@ExtendWith({ KtxTestLibraryLoader.class })
public class KtxTexture2Test {

    @Test
    public void testCreateFromNamedFile() {
        Path testKtxFile = Paths.get("")
                .resolve("../../tests/testimages/astc_ldr_4x4_FlightHelmet_baseColor.ktx2")
                .toAbsolutePath()
                .normalize();

        KtxTexture2 texture = KtxTexture2.createFromNamedFile(testKtxFile.toString(),
                                                            KtxTextureCreateFlagBits.NO_FLAGS);

        assertNotNull(texture);
        assertEquals(texture.getNumLevels(), 1);
        assertEquals(texture.getNumFaces(), 1);
        assertEquals(texture.getVkFormat(), VkFormat.VK_FORMAT_ASTC_4x4_SRGB_BLOCK);
        assertEquals(texture.getBaseWidth(), 2048);
        assertEquals(texture.getBaseHeight(), 2048);
        assertEquals(texture.getSupercompressionScheme(), KtxSupercmpScheme.NONE);

        texture.destroy();
    }

    @Test
    public void testCreateFromNamedFileMipmapped() {
        Path testKtxFile = Paths.get("")
                .resolve("../../tests/testimages/astc_mipmap_ldr_4x4_posx.ktx2")
                .toAbsolutePath()
                .normalize();

        KtxTexture2 texture = KtxTexture2.createFromNamedFile(testKtxFile.toString(),
                KtxTextureCreateFlagBits.NO_FLAGS);

        assertNotNull(texture);
        assertEquals(texture.getNumLevels(), 12);
        assertEquals(texture.getBaseWidth(), 2048);
        assertEquals(texture.getBaseHeight(), 2048);

        texture.destroy();
    }

    @Test
    public void testGetImageSize() {
        Path testKtxFile = Paths.get("")
                .resolve("../../tests/testimages/astc_mipmap_ldr_4x4_posx.ktx2")
                .toAbsolutePath()
                .normalize();

        KtxTexture2 texture = KtxTexture2.createFromNamedFile(testKtxFile.toString(),
                KtxTextureCreateFlagBits.NO_FLAGS);

        assertNotNull(texture);
        assertEquals( 4194304, texture.getImageSize(0));

        texture.destroy();
    }

    @Test
    public void testGetImageOffset() {
        Path testKtxFile = Paths.get("")
                .resolve("../../tests/testimages/astc_mipmap_ldr_4x4_posx.ktx2")
                .toAbsolutePath()
                .normalize();

        KtxTexture2 texture = KtxTexture2.createFromNamedFile(testKtxFile.toString(),
                KtxTextureCreateFlagBits.NO_FLAGS);

        assertNotNull(texture);

        long level11Offset = texture.getImageOffset(11, 0, 0);
        long level0Offset = texture.getImageOffset(0, 0, 0);

        assertEquals(level11Offset, 0);
        // ktxinfo offsets are from start of file :)
        assertEquals(level0Offset - level11Offset, 0x155790 -  0x220);

        texture.destroy();
    }

    @Test
    public void testGetSize() {
        Path testKtxFile = Paths.get("")
                .resolve("../../tests/testimages/astc_mipmap_ldr_4x4_posx.ktx2")
                .toAbsolutePath()
                .normalize();

        KtxTexture2 texture = KtxTexture2.createFromNamedFile(testKtxFile.toString(),
                KtxTextureCreateFlagBits.LOAD_IMAGE_DATA_BIT);

        assertNotNull(texture);
        assertEquals(texture.getNumLevels(), 12);

        long dataSize = texture.getDataSize();
        long totalSize = 0;

        for (int i = 0; i < 12; i++) {
            totalSize += texture.getImageSize(i);
        }

        assertEquals(totalSize, dataSize);

        byte[] data = texture.getData();

        assertEquals(data.length, dataSize);

        texture.destroy();
    }

    @Test
    public void testGetData() throws IOException {
        Path testKtxFile = Paths.get("")
                .resolve("../../tests/testimages/astc_mipmap_ldr_4x4_posx.ktx2")
                .toAbsolutePath()
                .normalize();

        KtxTexture2 texture = KtxTexture2.createFromNamedFile(testKtxFile.toString(),
                KtxTextureCreateFlagBits.LOAD_IMAGE_DATA_BIT);

        assertNotNull(texture);
        assertEquals(texture.getNumLevels(), 12);

        byte[] file = Files.readAllBytes(testKtxFile);
        byte[] data = texture.getData();
        int level0Length = texture.getImageSize(0);

        for (int i = 0; i < level0Length; i++) {
            assertEquals(file[file.length - i - 1], data[data.length - i - 1]);
        }

        texture.destroy();
    }

    @Test
    public void testCompressBasis() {
        Path testKtxFile = Paths.get("")
                .resolve("../../tests/testimages/arraytex_7_mipmap_reference_u.ktx2")
                .toAbsolutePath()
                .normalize();

        KtxTexture2 texture = KtxTexture2.createFromNamedFile(testKtxFile.toString(),
                KtxTextureCreateFlagBits.LOAD_IMAGE_DATA_BIT);

        assertNotNull(texture);
        assertEquals(false, texture.isCompressed());
        assertEquals(KtxSupercmpScheme.NONE, texture.getSupercompressionScheme());

        assertEquals(KtxErrorCode.SUCCESS, texture.compressBasis(1));

        assertEquals(true, texture.isCompressed());
        assertEquals(KtxSupercmpScheme.BASIS_LZ, texture.getSupercompressionScheme());

        texture.destroy();
    }

    @Test
    public void testCompressBasisEx() {
        Path testKtxFile = Paths.get("")
                .resolve("../../tests/testimages/arraytex_7_mipmap_reference_u.ktx2")
                .toAbsolutePath()
                .normalize();

        KtxTexture2 texture = KtxTexture2.createFromNamedFile(testKtxFile.toString(),
                KtxTextureCreateFlagBits.LOAD_IMAGE_DATA_BIT);

        assertNotNull(texture);
        assertEquals(false, texture.isCompressed());
        assertEquals(KtxSupercmpScheme.NONE, texture.getSupercompressionScheme());

        assertEquals(KtxErrorCode.SUCCESS, texture.compressBasisEx(new KtxBasisParams()));

        assertEquals(true, texture.isCompressed());
        assertEquals(KtxSupercmpScheme.BASIS_LZ, texture.getSupercompressionScheme());

        texture.destroy();
    }

    @Test
    public void testTranscodeBasis() {
        Path testKtxFile = Paths.get("")
                .resolve("../../tests/testimages/color_grid_basis.ktx2")
                .toAbsolutePath()
                .normalize();

        KtxTexture2 texture = KtxTexture2.createFromNamedFile(testKtxFile.toString(),
                KtxTextureCreateFlagBits.LOAD_IMAGE_DATA_BIT);

        assertNotNull(texture);

        texture.transcodeBasis(KtxTranscodeFormat.ASTC_4x4_RGBA, 0);

        assertEquals(VkFormat.VK_FORMAT_ASTC_4x4_SRGB_BLOCK, texture.getVkFormat());
    }

    @Test
    public void testCreate() {
        KtxTextureCreateInfo info = new KtxTextureCreateInfo();

        info.setBaseWidth(10);
        info.setBaseHeight(10);
        info.setVkFormat(VkFormat.VK_FORMAT_ASTC_4x4_SRGB_BLOCK);

        KtxTexture2 texture = KtxTexture2.create(info, KtxCreateStorage.ALLOC);
        assertNotNull(texture);

        byte[] imageData = new byte[10 * 10];
        texture.setImageFromMemory(0, 0, 0, imageData);

        texture.destroy();
    }

	@Test
	public void testInputSwizzleBasisEx() throws IOException {

		// Create RGBA pixels for an image with 32x32 pixels,
		// filled with
		// 8 rows of red pixels
		// 8 rows of green pixels
		// 8 rows of blue pixels
		// 8 rows of white pixels
		int sizeX = 32;
		int sizeY = 32;
		byte[] rgba = new byte[sizeX * sizeY * 4];
		TestUtils.fillRows(rgba, sizeX, sizeY, 0, 8, 255, 0, 0, 255); // Red
		TestUtils.fillRows(rgba, sizeX, sizeY, 8, 16, 0, 255, 0, 255); // Green
		TestUtils.fillRows(rgba, sizeX, sizeY, 16, 24, 0, 0, 255, 255); // Blue
		TestUtils.fillRows(rgba, sizeX, sizeY, 24, 32, 255, 255, 255, 255); // White

		// Create a texture and fill it with the RGBA pixel data
		KtxTextureCreateInfo info = new KtxTextureCreateInfo();
		info.setBaseWidth(sizeX);
		info.setBaseHeight(sizeY);
		info.setVkFormat(VkFormat.VK_FORMAT_R8G8B8A8_SRGB);
		KtxTexture2 t = KtxTexture2.create(info, KtxCreateStorage.ALLOC);
		t.setImageFromMemory(0, 0, 0, rgba);

		// Apply basis compression with an input swizzle, BRGA, so that
		// the former B channel becomes the R channel
		// the former R channel becomes the G channel
		// the former G channel becomes the B channel
		// the former A channel remains the A channel
		KtxBasisParams p = new KtxBasisParams();
		p.setUastc(false);
		p.setInputSwizzle(new char[] { 'b', 'r', 'g', 'a' });
		t.compressBasisEx(p);

		// TODO This constant is currently not defined in KtxTranscodeFormat:
		final int KTX_TTF_RGBA32 = 13;

		// Transcode the resulting texture to RGBA32
		int outputFormat = KTX_TTF_RGBA32;
		int transcodeFlags = 0;
		t.transcodeBasis(outputFormat, transcodeFlags);
		byte[] actualRgba = t.getData();

		// Define the expected RGBA pixels. These are the swizzled input
		// pixels, with slight deviations due to compression artifacts
		byte[] expectedRgba = new byte[sizeX * sizeY * 4];
		TestUtils.fillRows(expectedRgba, sizeX, sizeY, 0, 8, 2, 255, 2, 255);
		TestUtils.fillRows(expectedRgba, sizeX, sizeY, 8, 16, 0, 0, 253, 255);
		TestUtils.fillRows(expectedRgba, sizeX, sizeY, 16, 24, 253, 0, 0, 255);
		TestUtils.fillRows(expectedRgba, sizeX, sizeY, 24, 32, 255, 255, 255, 255);

		// Compare the resulting data to the expected RGBA values.
		assertArrayEquals(expectedRgba, actualRgba);

<<<<<<< HEAD
	@Test
	public void testSupercompressionZstd() throws IOException {

		int sizeX = 32;
		int sizeY = 32;

		// Create a dummy texture
		KtxTextureCreateInfo info = new KtxTextureCreateInfo();
		info.setBaseWidth(sizeX);
		info.setBaseHeight(sizeY);
		info.setVkFormat(VkFormat.VK_FORMAT_R8G8B8A8_SRGB);
		KtxTexture2 t = KtxTexture2.create(info, KtxCreateStorage.ALLOC);
		byte[] rgba = new byte[sizeX * sizeY * 4];
		t.setImageFromMemory(0, 0, 0, rgba);

		// Apply default UASTC compression
		KtxBasisParams p = new KtxBasisParams();
		p.setUastc(true);
		t.compressBasisEx(p);

		// The supercompression scheme should be NONE here
		int scBefore = t.getSupercompressionScheme();
		assertEquals(KtxSupercmpScheme.NONE, scBefore);

		// Apply Zstd compression
		t.deflateZstd(10);

		// The supercompression scheme should now be ZSTD
		int scAfter = t.getSupercompressionScheme();
		assertEquals(KtxSupercmpScheme.ZSTD, scAfter);

		t.destroy();
	}

	@Test
	public void testSupercompressionZLIB() throws IOException {

		int sizeX = 32;
		int sizeY = 32;

		// Create a dummy texture
		KtxTextureCreateInfo info = new KtxTextureCreateInfo();
		info.setBaseWidth(sizeX);
		info.setBaseHeight(sizeY);
		info.setVkFormat(VkFormat.VK_FORMAT_R8G8B8A8_SRGB);
		KtxTexture2 t = KtxTexture2.create(info, KtxCreateStorage.ALLOC);
		byte[] rgba = new byte[sizeX * sizeY * 4];
		t.setImageFromMemory(0, 0, 0, rgba);

		// Apply default UASTC compression
		KtxBasisParams p = new KtxBasisParams();
		p.setUastc(true);
		t.compressBasisEx(p);

		// The supercompression scheme should be NONE here
		int scBefore = t.getSupercompressionScheme();
		assertEquals(KtxSupercmpScheme.NONE, scBefore);

		// Apply ZLIB compression
		t.deflateZLIB(10);

		// The supercompression scheme should now be ZLIB
		int scAfter = t.getSupercompressionScheme();
		assertEquals(KtxSupercmpScheme.ZLIB, scAfter);

		t.destroy();
	}

	// Fill the specified range of rows of the given RGBA pixels
	// array with the given RGBA components
	private static void fillRows(byte rgba[], int sizeX, int sizeY,
			int minRow, int maxRow,
			int r, int g, int b, int a) {
		for (int y = minRow; y < maxRow; y++) {
			for (int x = 0; x < sizeX; x++) {
				int index = (y * sizeX) + x;
				rgba[index * 4 + 0] = (byte) r;
				rgba[index * 4 + 1] = (byte) g;
				rgba[index * 4 + 2] = (byte) b;
				rgba[index * 4 + 3] = (byte) a;
			}
		}
=======
		t.destroy();
>>>>>>> 13a571c7
	}
}
<|MERGE_RESOLUTION|>--- conflicted
+++ resolved
@@ -292,7 +292,9 @@
 		// Compare the resulting data to the expected RGBA values.
 		assertArrayEquals(expectedRgba, actualRgba);
 
-<<<<<<< HEAD
+		t.destroy();
+	}
+
 	@Test
 	public void testSupercompressionZstd() throws IOException {
 
@@ -360,23 +362,4 @@
 
 		t.destroy();
 	}
-
-	// Fill the specified range of rows of the given RGBA pixels
-	// array with the given RGBA components
-	private static void fillRows(byte rgba[], int sizeX, int sizeY,
-			int minRow, int maxRow,
-			int r, int g, int b, int a) {
-		for (int y = minRow; y < maxRow; y++) {
-			for (int x = 0; x < sizeX; x++) {
-				int index = (y * sizeX) + x;
-				rgba[index * 4 + 0] = (byte) r;
-				rgba[index * 4 + 1] = (byte) g;
-				rgba[index * 4 + 2] = (byte) b;
-				rgba[index * 4 + 3] = (byte) a;
-			}
-		}
-=======
-		t.destroy();
->>>>>>> 13a571c7
-	}
-}
+}