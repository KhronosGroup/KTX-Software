--- conflicted
+++ resolved
@@ -449,7 +449,7 @@
 
 		int sizeX = 32;
 		int sizeY = 32;
-		int outputFormat = KtxTranscodeFormat.RGBA32;
+		int outputFormat = KtxTranscodeFormat.KTX_TTF_RGBA32;
 		int transcodeFlags = 0;
 
 		// Create the actual texture data:
@@ -463,25 +463,6 @@
 		// 8 rows of green pixels
 		// 8 rows of blue pixels
 		// 8 rows of white pixels
-<<<<<<< HEAD
-		int sizeX = 32;
-		int sizeY = 32;
-		byte[] rgba = new byte[sizeX * sizeY * 4];
-		TestUtils.fillRows(rgba, sizeX, sizeY, 0, 8, 255, 0, 0, 255); // Red
-		TestUtils.fillRows(rgba, sizeX, sizeY, 8, 16, 0, 255, 0, 255); // Green
-		TestUtils.fillRows(rgba, sizeX, sizeY, 16, 24, 0, 0, 255, 255); // Blue
-		TestUtils.fillRows(rgba, sizeX, sizeY, 24, 32, 255, 255, 255, 255); // White
-
-		// Create a texture and fill it with the RGBA pixel data
-		KtxTextureCreateInfo info = new KtxTextureCreateInfo();
-		info.setBaseWidth(sizeX);
-		info.setBaseHeight(sizeY);
-		info.setVkFormat(VkFormat.VK_FORMAT_R8G8B8A8_SRGB);
-		KtxTexture2 t = KtxTexture2.create(info, KtxTextureCreateStorage.KTX_TEXTURE_CREATE_ALLOC_STORAGE);
-		t.setImageFromMemory(0, 0, 0, rgba);
-
-		// Apply basis compression with an input swizzle, BRGA, so that
-=======
 		byte[] input = new byte[sizeX * sizeY * 4];
 		TestUtils.fillRows(input, sizeX, sizeY, 0, 8, 255, 0, 0, 255); // Red
 		TestUtils.fillRows(input, sizeX, sizeY, 8, 16, 0, 255, 0, 255); // Green
@@ -493,36 +474,16 @@
 		inputInfo.setBaseWidth(sizeX);
 		inputInfo.setBaseHeight(sizeY);
 		inputInfo.setVkFormat(VkFormat.VK_FORMAT_R8G8B8A8_SRGB);
-		KtxTexture2 inputTexture = KtxTexture2.create(inputInfo, KtxCreateStorage.ALLOC);
+		KtxTexture2 inputTexture = KtxTexture2.create(inputInfo,
+				KtxTextureCreateStorage.KTX_TEXTURE_CREATE_ALLOC_STORAGE);
 		inputTexture.setImageFromMemory(0, 0, 0, input);
 
 		// Apply basis compression to the input, with an input swizzle BRGA,
 		// so that
->>>>>>> 647a5fc6
 		// the former B channel becomes the R channel
 		// the former R channel becomes the G channel
 		// the former G channel becomes the B channel
 		// the former A channel remains the A channel
-<<<<<<< HEAD
-		KtxBasisParams p = new KtxBasisParams();
-		p.setUastc(false);
-		p.setInputSwizzle(new char[] { 'b', 'r', 'g', 'a' });
-		t.compressBasisEx(p);
-
-		// Transcode the resulting texture to RGBA32
-		int outputFormat = KtxTranscodeFormat.KTX_TTF_RGBA32;
-		int transcodeFlags = 0;
-		t.transcodeBasis(outputFormat, transcodeFlags);
-		byte[] actualRgba = t.getData();
-
-		// Define the expected RGBA pixels. These are the swizzled input
-		// pixels, with slight deviations due to compression artifacts
-		byte[] expectedRgba = new byte[sizeX * sizeY * 4];
-		TestUtils.fillRows(expectedRgba, sizeX, sizeY, 0, 8, 2, 255, 2, 255);
-		TestUtils.fillRows(expectedRgba, sizeX, sizeY, 8, 16, 0, 0, 253, 255);
-		TestUtils.fillRows(expectedRgba, sizeX, sizeY, 16, 24, 253, 0, 0, 255);
-		TestUtils.fillRows(expectedRgba, sizeX, sizeY, 24, 32, 255, 255, 255, 255);
-=======
 		KtxBasisParams inputParams = new KtxBasisParams();
 		inputParams.setUastc(false);
 		inputParams.setInputSwizzle(new char[] { 'b', 'r', 'g', 'a' });
@@ -551,7 +512,8 @@
 		goldInfo.setBaseWidth(sizeX);
 		goldInfo.setBaseHeight(sizeY);
 		goldInfo.setVkFormat(VkFormat.VK_FORMAT_R8G8B8A8_SRGB);
-		KtxTexture2 goldTexture = KtxTexture2.create(goldInfo, KtxCreateStorage.ALLOC);
+		KtxTexture2 goldTexture = KtxTexture2.create(goldInfo,
+				KtxTextureCreateStorage.KTX_TEXTURE_CREATE_ALLOC_STORAGE);
 		goldTexture.setImageFromMemory(0, 0, 0, gold);
 
 		// Apply basis compression to the reference, without swizzling
@@ -562,7 +524,6 @@
 		// Transcode the reference texture to RGBA32
 		goldTexture.transcodeBasis(outputFormat, transcodeFlags);
 		byte[] expectedRgba = goldTexture.getData();
->>>>>>> 647a5fc6
 
 		// Compare the resulting data to the expected RGBA values.
 		assertArrayEquals(expectedRgba, actualRgba);
