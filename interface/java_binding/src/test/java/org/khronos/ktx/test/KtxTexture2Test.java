--- conflicted
+++ resolved
@@ -240,31 +240,6 @@
 	@Test
 	public void testInputSwizzleBasisEx() throws IOException {
 
-<<<<<<< HEAD
-		// Create RGBA pixels for an image with 32x32 pixels,
-		// filled with
-		// 8 rows of red pixels
-		// 8 rows of green pixels
-		// 8 rows of blue pixels
-		// 8 rows of white pixels
-		int sizeX = 32;
-		int sizeY = 32;
-		byte[] rgba = new byte[sizeX * sizeY * 4];
-		TestUtils.fillRows(rgba, sizeX, sizeY, 0, 8, 255, 0, 0, 255); // Red
-		TestUtils.fillRows(rgba, sizeX, sizeY, 8, 16, 0, 255, 0, 255); // Green
-		TestUtils.fillRows(rgba, sizeX, sizeY, 16, 24, 0, 0, 255, 255); // Blue
-		TestUtils.fillRows(rgba, sizeX, sizeY, 24, 32, 255, 255, 255, 255); // White
-
-		// Create a texture and fill it with the RGBA pixel data
-		KtxTextureCreateInfo info = new KtxTextureCreateInfo();
-		info.setBaseWidth(sizeX);
-		info.setBaseHeight(sizeY);
-		info.setVkFormat(VkFormat.VK_FORMAT_R8G8B8A8_SRGB);
-		KtxTexture2 t = KtxTexture2.create(info, KtxCreateStorage.ALLOC);
-		t.setImageFromMemory(0, 0, 0, rgba);
-
-		// Apply basis compression with an input swizzle, BRGA, so that
-=======
 		int sizeX = 32;
 		int sizeY = 32;
 		int outputFormat = KtxTranscodeFormat.RGBA32;
@@ -297,31 +272,10 @@
 
 		// Apply basis compression to the input, with an input swizzle BRGA,
 		// so that
->>>>>>> cc564853
 		// the former B channel becomes the R channel
 		// the former R channel becomes the G channel
 		// the former G channel becomes the B channel
 		// the former A channel remains the A channel
-<<<<<<< HEAD
-		KtxBasisParams p = new KtxBasisParams();
-		p.setUastc(false);
-		p.setInputSwizzle(new char[] { 'b', 'r', 'g', 'a' });
-		t.compressBasisEx(p);
-
-		// Transcode the resulting texture to RGBA32
-		int outputFormat = KtxTranscodeFormat.RGBA32;
-		int transcodeFlags = 0;
-		t.transcodeBasis(outputFormat, transcodeFlags);
-		byte[] actualRgba = t.getData();
-
-		// Define the expected RGBA pixels. These are the swizzled input
-		// pixels, with slight deviations due to compression artifacts
-		byte[] expectedRgba = new byte[sizeX * sizeY * 4];
-		TestUtils.fillRows(expectedRgba, sizeX, sizeY, 0, 8, 2, 255, 2, 255);
-		TestUtils.fillRows(expectedRgba, sizeX, sizeY, 8, 16, 0, 0, 253, 255);
-		TestUtils.fillRows(expectedRgba, sizeX, sizeY, 16, 24, 253, 0, 0, 255);
-		TestUtils.fillRows(expectedRgba, sizeX, sizeY, 24, 32, 255, 255, 255, 255);
-=======
 		KtxBasisParams inputParams = new KtxBasisParams();
 		inputParams.setUastc(false);
 		inputParams.setInputSwizzle(new char[] { 'b', 'r', 'g', 'a' });
@@ -361,86 +315,11 @@
 		// Transcode the reference texture to RGBA32
 		goldTexture.transcodeBasis(outputFormat, transcodeFlags);
 		byte[] expectedRgba = goldTexture.getData();
->>>>>>> cc564853
 
 		// Compare the resulting data to the expected RGBA values.
 		assertArrayEquals(expectedRgba, actualRgba);
 
-<<<<<<< HEAD
-		t.destroy();
-	}
-
-	@Test
-	public void testSupercompressionZstd() throws IOException {
-
-		int sizeX = 32;
-		int sizeY = 32;
-
-		// Create a dummy texture
-		KtxTextureCreateInfo info = new KtxTextureCreateInfo();
-		info.setBaseWidth(sizeX);
-		info.setBaseHeight(sizeY);
-		info.setVkFormat(VkFormat.VK_FORMAT_R8G8B8A8_SRGB);
-		KtxTexture2 t = KtxTexture2.create(info, KtxCreateStorage.ALLOC);
-		byte[] rgba = new byte[sizeX * sizeY * 4];
-		t.setImageFromMemory(0, 0, 0, rgba);
-
-		// Apply default UASTC compression
-		KtxBasisParams p = new KtxBasisParams();
-		p.setUastc(true);
-		t.compressBasisEx(p);
-
-		// The supercompression scheme should be NONE here
-		int scBefore = t.getSupercompressionScheme();
-		assertEquals(KtxSupercmpScheme.NONE, scBefore);
-
-		// Apply Zstd compression
-		t.deflateZstd(10);
-
-		// The supercompression scheme should now be ZSTD
-		int scAfter = t.getSupercompressionScheme();
-		assertEquals(KtxSupercmpScheme.ZSTD, scAfter);
-
-		t.destroy();
-	}
-
-	@Test
-	public void testSupercompressionZLIB() throws IOException {
-
-		int sizeX = 32;
-		int sizeY = 32;
-
-		// Create a dummy texture
-		KtxTextureCreateInfo info = new KtxTextureCreateInfo();
-		info.setBaseWidth(sizeX);
-		info.setBaseHeight(sizeY);
-		info.setVkFormat(VkFormat.VK_FORMAT_R8G8B8A8_SRGB);
-		KtxTexture2 t = KtxTexture2.create(info, KtxCreateStorage.ALLOC);
-		byte[] rgba = new byte[sizeX * sizeY * 4];
-		t.setImageFromMemory(0, 0, 0, rgba);
-
-		// Apply default UASTC compression
-		KtxBasisParams p = new KtxBasisParams();
-		p.setUastc(true);
-		t.compressBasisEx(p);
-
-		// The supercompression scheme should be NONE here
-		int scBefore = t.getSupercompressionScheme();
-		assertEquals(KtxSupercmpScheme.NONE, scBefore);
-
-		// Apply ZLIB compression
-		t.deflateZLIB(10);
-
-		// The supercompression scheme should now be ZLIB
-		int scAfter = t.getSupercompressionScheme();
-		assertEquals(KtxSupercmpScheme.ZLIB, scAfter);
-
-		t.destroy();
-	}
-}
-=======
 		inputTexture.destroy();
 		goldTexture.destroy();
 	}
 }
->>>>>>> cc564853
