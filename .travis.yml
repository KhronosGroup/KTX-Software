--- conflicted
+++ resolved
@@ -1,4 +1,3 @@
-<<<<<<< HEAD
 # CI build script for Travis.
 # See https://docs.travis-ci.com/user/multi-os/ for more info.
 
@@ -16,46 +15,24 @@
       cache:
         directories:
           - $HOME/build/VulkanSDK/$VULKAN_SDK_VER/x86_64/bin
+      dist: xenial
+      group: edge
       env:
         - MATRIX_EVAL="CC=gcc-7 && CXX=g++-7"
         - VULKAN_SDK="$HOME/build/VulkanSDK/$VULKAN_SDK_VER/x86_64"
+      sudo: required
     - os: osx
       env:
         - ASSIMP_HOME="/usr/local"
         - VULKAN_SDK="$HOME/build/vulkansdk-macos-$VULKAN_SDK_VER"
-
-sudo: required
-dist: xenial
-group: edge
-
-=======
-matrix:
-  include:
-  - os: linux
-    addons:
-      apt:
-        sources:
-        - sourceline: ppa:ubuntu-toolchain-r/test
-        packages:
-        - gcc-7
-        - g++-7
-    cache:
-      directories:
-      - "$HOME/build/VulkanSDK/$VULKAN_SDK_VER/x86_64/bin"
-    env:
-    - MATRIX_EVAL="CC=gcc-7 && CXX=g++-7"
-    - VULKAN_SDK="$HOME/build/VulkanSDK/$VULKAN_SDK_VER/x86_64"
-  - os: osx
-    env:
-    - ASSIMP_HOME="/usr/local"
-    - VULKAN_SDK="$HOME/build/vulkansdk-macos-$VULKAN_SDK_VER"
-sudo: required
-dist: xenial
-group: edge
->>>>>>> 07e7ce23
-osx_image: xcode9.3
+      osx_image: xcode9.3
+
+#sudo: required
+#dist: xenial
+#group: edge
+
+#osx_image: xcode9.3
 language:
-<<<<<<< HEAD
   - cpp
 
 compiler:
@@ -75,47 +52,8 @@
     - VULKAN_SDK_VER="1.1.73.0"
 
 before_install:
-  - eval "${MATRIX_EVAL}"
-  - echo -e "machine github.com\n  login $GITHUB_TOKEN" >> ~/.netrc # Prevent rate limiting on Git LFS
-  - |
-    case "${TRAVIS_OS_NAME:-linux}" in
-    linux)
-      # Current directory is $HOME/build/{KhronosGroup,msc-}/KTX. cd to 'build'.
-      pushd ../.. &&
-      wget https://github.com/github/git-lfs/releases/download/v$GIT_LFS_VERSION/git-lfs-linux-amd64-$GIT_LFS_VERSION.tar.gz &&
-      tar -zxvf git-lfs-linux-amd64-$GIT_LFS_VERSION.tar.gz &&
-      export PATH=`pwd`/git-lfs-$GIT_LFS_VERSION:$PATH &&
-      popd &&
-      git lfs install &&
-      git lfs version
-      ;;
-    osx)
-      brew update > /dev/null &&
-      brew install git-lfs &&
-      git lfs install &&
-      git lfs version
-      ;;
-    esac
-
-=======
-- cpp
-compiler:
-- gcc
-branches:
-  only:
-  - master
-  - incoming
-env:
-  global:
-  - GIT_LFS_VERSION="2.4.0"
-  - VULKAN_SDK_VER="1.1.73.0"
-  - secure: BYDBVWevpu6vI0VOVITFy1/IDE1M3EXXKBScop7RARPJb/oky2ZLb7SpEHqfez4aFt4ok5NKKJ2dw1/RMb8moXYxM3mqh28wM4NvWDvT1ruiqnxBsnNlMu2Ol+HfymcWRgZQn9/JpGzpSGxiinrSJB0Z5G+7SIYcHl0ein8aUgmCOD7JiUv305qqxugPc9TveJcvZU3+0goIj3tD7CYG2MUKmQnDOFOPXt6Fr3ltmLRJ9JhKEg31lQ5JqmZ3TQt3wc/w0JS1yJ+OpO8aA3P1nZtawcijwci9Tka8XNIvngvFdK9+M5JGWRx7QmsmWWsb0RJjNskPerAvURVDPPq96LZVVCE02AxLizUi7PftCznbsoxqPWLOIM9SKdUACPrjGz1Y6xMzyXk5wbTP8o4K1ksUeGrXLzvkdoa18DlM6qUEUeXdYa+U9/yzR4pMo/FToynmYazNA0H6slWSPAonbvw+qDE6/Udd/De2a6Wf0//NclRX6n8uY8nExLAHBdiBgGiqLjN2SfOycI9jIrNuGRG27h9/HJVkC6VVOBFJ+qE2LyXpDP/hz+KPJo/dBl9hwBlxREEhKpQX8chuRc5+k3aAP1vEfq/cRPS/5MOCHwQD+IPQdQdN0agM/AlSSeL+Fc468rH942ZjgkpDvCTK0WIqC/euYcC96S90+wisc2c=
-  - secure: N1zLqUkp/gWepymS/32BYp0/z78c+ux76LKlAun8qL9mNywOJP1UUPzqOp2wvbaIVEr7fsO4eiThey76Dzh1p91M6gNwV9iM8uvVZCPDukMisFJtBDFiD4YcAyX//X2DgyUGgGhRzKh4f4wTYmGyl02tIHPi5gaj0SqYQny3p7cB1rkuGSQ2XAhhzpthTYlnPUiajmulRaxujNfJAQQz5Atzn4x+lseE8RhLE5tBP98kbQHDxtAyHEbAI8bBf77Rtto3JSI+WD2IioZnKDQikhrCsIZiqEej3Jnn4WV3Bk74kpOJxLcJSCp7C3AnaSEM4vyfXt2IZNxF+komhHNwhJSA3uFCa37Qzk2mNhzSX7SqsTMrhSCPdEfKsE5tudO6GP8QRxp3UDxeYUpsMGbBsWCdVXXMa3VtjS9o2J/VquMq5MeBEFqzwYXA2CCXYGc9bGxHIZlsNtH52xTPEasIR02MQUguXZnitUCXEESwCmLg1L8bBH6IZyKjx2FUcsVrQlSRUa2Pc9uVALC2OZqYAOHPotkYmcWvyO6JRK5Ft1vFzqPKrp9SFs45zxEvIpoi36KP3cr8Ko8V16oyn2yOJ1knBpAjVpPE5RE+CtAAsaardTRkHEFmZ5+xh6mu0kjq7VX+djp4nAP6psmZ+fPvL6qLRCN4YkbIT67mYntXH1w=
-  - secure: QR4EVpGMwIoZOHiyTM55kwr6+5Ol4wQVscZa631Xc6B3bo0zA6LW14SXcgnw4YAWw0RK3VcADqA6KMoYGtCkvp2oK9xgR/K56zSsMMEmvlenWJN5E/pxQxR0g5/lSJdHChHrF+9iEOa4IlQi1q4x0dIojN6Mgjlin6/ixSSLCRgX268S45nggV3n8qrX41rwQtu5dQgEJv8dtpKhuRKbNH3BumCZyEIpbZ4VO15Dr1jVTrdey74a2cRKtLP46B/29SHXqhJJ60reZ/dZo7t+oToCboS2/fHz5oI+Ogg+9iWbpDCf8gZpPGh9tpP1eRsydOykOmd0yfogd4Y99Z6IL5Tozy5/zM3P5OXkAxUH7d7V8gZ6JhxNDodXHiTgt+rl9zyDCaI2cqbTLvdu6j7YAEdr1EF9GBJPfv8ICaTeJUfIOTF77SMPG/FeW1UVcyzqmVnnKkJcEmYKNR85wEKoGfuRiw/5NfCe8xiGkZdnTQfHyIvJ1f+cphDwKsW6OgtTBRu6/AGP4WKK02j1pnpMR/6tZgqsfZ3PPcUTZu+pFFq0wn/EG9miwFj7ieSb2xWlmzy613kD4KRUWyceXRnGT0yPtYBMJH9+Z8xZ02xpACdJlZ7djptVHR4DSmAzwDkM5IYewNOERapwE0naUi9/y/KcYh6RH+Pr2okAYQ4j1MI=
-
-before_install:
 - eval "${MATRIX_EVAL}"
-- echo -e "machine github.com\n  login $GITHUB_TOKEN" >> ~/.netrc
+- echo -e "machine github.com\n  login $GITHUB_TOKEN" >> ~/.netrc # Prevent rate limiting on Git LFS.
 - cat ~/.netrc
 - |
   case "${TRAVIS_OS_NAME:-linux}" in
@@ -136,7 +74,7 @@
     git lfs version
     ;;
   esac
->>>>>>> 07e7ce23
+
 install:
 - |
   case "${TRAVIS_OS_NAME:-linux}" in
@@ -163,10 +101,7 @@
   osx)
     brew install doxygen &&
     brew install assimp &&
-<<<<<<< HEAD
-=======
-    brew install tnftp &&
->>>>>>> 07e7ce23
+    #brew install lftp &&
     # Current directory is .../build/{KhronosGroup,msc-}/KTX-Software. cd to 'build'.
     pushd ../.. &&
     wget -O vulkansdk-macos-$VULKAN_SDK_VER.tar.gz https://sdk.lunarg.com/sdk/download/$VULKAN_SDK_VER/mac/vulkansdk-macos-$VULKAN_SDK_VER.tar.gz?Human=true &&
@@ -178,8 +113,8 @@
 - git clone https://github.com/msc-/gyp
 - cd gyp && sudo ./setup.py install && cd ..
 - popd
+
 before_script:
-<<<<<<< HEAD
   - |
     # Pull just the linux or mac/ios files to save time.
     case "${TRAVIS_OS_NAME:-linux}" in
@@ -194,21 +129,6 @@
       ;;
     esac
 
-=======
-- |
-  # Pull just the linux or mac/ios files to save time.
-  case "${TRAVIS_OS_NAME:-linux}" in
-  linux)
-    # The "| cat" avoids a Go panic when LFS can't get the "terminal" width.
-    # See Git LFS issue https://github.com/github/git-lfs/issues/880.
-    git lfs pull --include=other_lib/linux | cat
-    ;;
-  osx)
-    git lfs pull --include=other_lib/mac,other_lib/ios | cat &&
-    sudo cp -r other_lib/mac/Release/SDL2.framework /Library/Frameworks
-    ;;
-  esac
->>>>>>> 07e7ce23
 script:
 - |
   case "${TRAVIS_OS_NAME:-linux}" in
@@ -223,9 +143,6 @@
     cmake . && make &&
     cd ../Release &&
     cmake . && make &&
-<<<<<<< HEAD
-    popd
-=======
     popd &&
     pushd build/cmake/linux/Debug &&
     ./unittests &&
@@ -235,7 +152,6 @@
     ./texturetests &&
     popd &&
     ./runDoxygen ktxpkg.doxy
->>>>>>> 07e7ce23
     ;;
   osx)
     # Due to the spaces in the platform names, must use array variables so
@@ -262,9 +178,6 @@
     cd ../ios &&
     xcodebuild -project ktxtests.xcodeproj "${IOS_XCODE_OPTIONS[@]}" -configuration Debug ONLY_ACTIVE_ARCH=NO $XCODE_CODESIGN_ENV &&
     xcodebuild -project ktxtests.xcodeproj "${IOS_XCODE_OPTIONS[@]}" -configuration Release $XCODE_CODESIGN_ENV &&
-<<<<<<< HEAD
-    popd
-=======
     popd &&
     pushd build/Debug &&
     ./unittests &&
@@ -275,10 +188,10 @@
     popd &&
     ./runDoxygen ktxpkg.doxy &&
     # Upload doxygen generated docs to khronos.org
-    if [ $TRAVIS_PULL_REQUEST = "false" ]; then
-      pushd build/docs/html
-      echo "In doc upload"
-      ftp -u "$FTP_USER:$FTP_CRED@$FTP_HOST:21/documentation" ktxtools libktx package
+    #if [ $TRAVIS_PULL_REQUEST = "false" ]; then
+      #pushd build/docs/html
+      #echo "In doc upload"
+      #ftp -u "$FTP_USER:$FTP_CRED@$FTP_HOST:21/documentation" ktxtools libktx package
       #cat <<EOF
       #foo
       #bar
@@ -289,35 +202,12 @@
       #rmdir ktxtools libktx package
       #put -r *
       #EOF
-      popd
-    fi
->>>>>>> 07e7ce23
+      #popd
+    #fi
     ;;
   esac
 
-after_success:
-  - ./runDoxygen ktxpkg.doxy
-  - |
-    case "${TRAVIS_OS_NAME:-linux}" in
-    linux)
-      pushd build/cmake/linux/Debug &&
-      ./unittests &&
-      ./texturetests &&
-      cd ../Release &&
-      ./unittests &&
-      ./texturetests &&
-      popd
-      ;;
-    osx)
-      pushd build/Debug &&
-      ./unittests &&
-      ./texturetests &&
-      cd ../Release &&
-      ./unittests &&
-      ./texturetests &&
-      popd
-      ;;
-    esac
-    # Uploads of builds would go here.
+# Errors in something run in after_success: don't cause the build to fail so don't use. 
+
 
 # vim:ai:ts=4:sts=2:sw=2:expandtab