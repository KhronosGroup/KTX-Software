--- conflicted
+++ resolved
@@ -46,14 +46,8 @@
     # of Python for it to correctly build the Python extensions (the CI
     # runs on x86_64)
     - CONFIGURATION=Debug,Release PLATFORM=macOS ARCHS=x86_64
-<<<<<<< HEAD
       FEATURE_DOC=ON FEATURE_JNI=ON FEATURE_PY=ON FEATURE_LOADTESTS=OpenGL+Vulkan FEATURE_TOOLS=ON
-      FEATURE_TOOLS_CTS=ON SUPPORT_SSE=ON SUPPORT_OPENCL=OFF DEPLOY_DOCS=YES PACKAGE=YES
-=======
-      FEATURE_DOC=ON FEATURE_JNI=ON FEATURE_LOADTESTS=OpenGL+Vulkan FEATURE_TOOLS=ON
-      FEATURE_TOOLS_CTS=ON LOADTESTS_USE_LOCAL_DEPENDENCIES=ON SUPPORT_SSE=ON
-      SUPPORT_OPENCL=OFF DEPLOY_DOCS=YES PACKAGE=YES
->>>>>>> 6c131f75
+      FEATURE_TOOLS_CTS=ON LOADTESTS_USE_LOCAL_DEPENDENCIES=ON SUPPORT_SSE=ON SUPPORT_OPENCL=OFF DEPLOY_DOCS=YES PACKAGE=YES
     - CONFIGURATION=Release PLATFORM=macOS ARCHS=arm64
       FEATURE_DOC=ON FEATURE_JNI=ON FEATURE_PY=OFF FEATURE_LOADTESTS=OpenGL+Vulkan FEATURE_TESTS=OFF
       FEATURE_TOOLS=ON FEATURE_TOOLS_CTS=OFF SUPPORT_SSE=ON SUPPORT_OPENCL=OFF PACKAGE=YES
