// Copyright 2022-2023 The Khronos Group Inc.
// Copyright 2022-2023 RasterGrid Kft.
// SPDX-License-Identifier: Apache-2.0

#include "command.h"
#include "encode_utils_common.h"
#include "platform_utils.h"
#include "metrics_utils.h"
#include "deflate_utils.h"
#include "encode_utils_basis.h"
#include "encode_utils_astc.h"
#include "format_descriptor.h"
#include "formats.h"
#include "utility.h"
#include <filesystem>
#include <iostream>
#include <sstream>
#include <cxxopts.hpp>
#include <fmt/ostream.h>
#include <fmt/printf.h>
#include "ktx.h"
#include "astc_utils.h"
#include "image.hpp"
#include "imageio.h"

/** @file
 * @~English
 * @brief @b create command implementation.
 */

// -------------------------------------------------------------------------------------------------

namespace ktx {

struct ColorSpaceInfo {
    khr_df_transfer_e usedInputTransferFunction;
    khr_df_primaries_e usedInputPrimaries;
    std::unique_ptr<const TransferFunction> srcTransferFunction{};
    std::unique_ptr<const TransferFunction> dstTransferFunction{};
    std::unique_ptr<const ColorPrimaries> srcColorPrimaries{};
    std::unique_ptr<const ColorPrimaries> dstColorPrimaries{};
};

// -------------------------------------------------------------------------------------------------

struct OptionsCreate {
    inline static const char* kFormat = "format";
    inline static const char* k1D = "1d";
    inline static const char* kCubemap = "cubemap";
    inline static const char* kRaw = "raw";
    inline static const char* kWidth = "width";
    inline static const char* kHeight = "height";
    inline static const char* kDepth = "depth";
    inline static const char* kLayers = "layers";
    inline static const char* kLevels = "levels";
    inline static const char* kRuntimeMipmap = "runtime-mipmap";
    inline static const char* kGenerateMipmap = "generate-mipmap";
    inline static const char* kEncode = "encode";
    inline static const char* kSwizzle = "swizzle";
    inline static const char* kInputSwizzle = "input-swizzle";
    inline static const char* kAssignOetf = "assign-oetf";
    inline static const char* kAssignPrimaries = "assign-primaries";
    inline static const char* kConvertOetf = "convert-oetf";
    inline static const char* kConvertPrimaries = "convert-primaries";
    inline static const char* kFailOnColorConversions = "fail-on-color-conversions";
    inline static const char* kWarnOnColorConversions = "warn-on-color-conversions";
    inline static const char* kMipmapFilter = "mipmap-filter";
    inline static const char* kMipmapFilterScale = "mipmap-filter-scale";
    inline static const char* kMipmapWrap = "mipmap-wrap";

    bool _1d = false;
    bool cubemap = false;

    VkFormat vkFormat = VK_FORMAT_UNDEFINED;
    FormatDescriptor formatDesc;
    bool raw = false;

    std::optional<uint32_t> width;
    std::optional<uint32_t> height;
    std::optional<uint32_t> depth;
    std::optional<uint32_t> layers;
    std::optional<uint32_t> levels;

    bool mipmapRuntime = false;
    bool mipmapGenerate = false;
    std::optional<std::string> mipmapFilter;
    std::string defaultMipmapFilter = "lanczos4";
    std::optional<float> mipmapFilterScale;
    float defaultMipmapFilterScale = 1.0f;
    std::optional<basisu::Resampler::Boundary_Op> mipmapWrap;
    basisu::Resampler::Boundary_Op defaultMipmapWrap = basisu::Resampler::Boundary_Op::BOUNDARY_WRAP;
    std::optional<std::string> swizzle; /// Sets KTXswizzle
    std::optional<std::string> swizzleInput; /// Used to swizzle the input image data

    std::optional<khr_df_transfer_e> convertOETF = {};
    std::optional<khr_df_transfer_e> assignOETF = {};
    std::optional<khr_df_primaries_e> assignPrimaries = {};
    std::optional<khr_df_primaries_e> convertPrimaries = {};
    bool failOnColorConversions = false;
    bool warnOnColorConversions = false;

    void init(cxxopts::Options& opts) {
        opts.add_options()
                (kFormat, "VkFormat enum that specifies the data format of the images in the output KTX file."
                    " The enum names are matching the VkFormats without the VK_FORMAT_ prefix."
                    " The VK_FORMAT_ prefix is ignored if present."
<<<<<<< HEAD
                    "\nWhen used with --encode it specifies the format of the texture object created as input to "
                    " the encoding step before the encoding step."
=======
                    "\nWhen used with --encode it specifies the target format before the encoding step."
>>>>>>> a46e85fd
                    " In this case it must be one of:"
                    "\n    R8_UNORM"
                    "\n    R8_SRGB"
                    "\n    R8G8_UNORM"
                    "\n    R8G8_SRGB"
                    "\n    R8G8B8_UNORM"
                    "\n    R8G8B8_SRGB"
                    "\n    R8G8B8A8_UNORM"
                    "\n    R8G8B8A8_SRGB"
                    "\nIf the format is an ASTC format the ASTC encoder specific options become valid,"
                    " otherwise they are ignored."
                    "\nThe format will be used to verify and load all input files into a texture before encoding."
                    " Case insensitive. Required.", cxxopts::value<std::string>(), "<enum>")
                (k1D, "Create a 1D texture. If not set the texture will be a 2D or 3D texture.")
                (kCubemap, "Create a cubemap texture. If not set the texture will be a 2D or 3D texture.")
                (kRaw, "Create from raw image data.")
                (kWidth, "Base level width in pixels.", cxxopts::value<uint32_t>(), "[0-9]+")
                (kHeight, "Base level height in pixels.", cxxopts::value<uint32_t>(), "[0-9]+")
                (kDepth, "Base level depth in pixels. If set the texture will be a 3D texture.", cxxopts::value<uint32_t>(), "[0-9]+")
                (kLayers, "Number of layers. If set the texture will be an array texture.", cxxopts::value<uint32_t>(), "[0-9]+")
                (kLevels, "Number of mip levels.", cxxopts::value<uint32_t>(), "[0-9]+")
                (kRuntimeMipmap, "Runtime mipmap generation mode.")
                (kGenerateMipmap, "Causes mipmaps to be generated during texture creation."
                    " It enables the use of \'Generate Mipmap\' options."
                    " If the --levels is not specified the maximum possible mip level will be generated."
                    " This option is mutually exclusive with --runtime-mipmap and cannot be used with UINT or 3D textures.")
                (kEncode, "Encode the created KTX file. Case insensitive."
                    "\nPossible options are: basis-lz | uastc", cxxopts::value<std::string>(), "<codec>")
                (kSwizzle, "KTX swizzle metadata.", cxxopts::value<std::string>(), "[rgba01]{4}")
                (kInputSwizzle, "Pre-swizzle input channels.", cxxopts::value<std::string>(), "[rgba01]{4}")
                (kAssignOetf, "Force the created texture to have the specified transfer function, ignoring"
                    " the transfer function of the input file(s). Case insensitive."
                    "\nPossible options are: linear | srgb", cxxopts::value<std::string>(), "<oetf>")
                (kAssignPrimaries, "Force the created texture to have the specified color primaries, ignoring"
                    " the color primaries of the input file(s). Case insensitive."
                    "\nPossible options are:"
                    " none | bt709 | srgb | bt601-ebu | bt601-smpte | bt2020 | ciexyz | aces | acescc | ntsc1953 | pal525 | displayp3 | adobergb.",
                    cxxopts::value<std::string>(), "<primaries>")
                (kConvertOetf, "Convert the input image(s) to the specified transfer function, if different"
                    " from the transfer function of the input file(s). If both this and --assign-oetf are specified,"
                    " conversion will be performed from the assigned transfer function to the transfer function"
                    " specified by this option, if different. Case insensitive."
                    "\nPossible options are: linear | srgb", cxxopts::value<std::string>(), "<oetf>")
                (kConvertPrimaries, "Convert the image image(s) to the specified color primaries, if different"
                    " from the color primaries of the input file(s) or the one specified by --assign-primaries."
                    " If both this and --assign-primaries are specified, conversion will be performed from "
                    " the assigned primaries to the primaries specified by this option, if different."
                    " This option is not allowed to be specified when --assign-primaries is set to 'none'."
                    " Case insensitive."
                    "\nPossible options are:"
                    " bt709 | srgb | bt601-ebu | bt601-smpte | bt2020 | ciexyz | aces | acescc | ntsc1953 | pal525 | displayp3 | adobergb.",
                    cxxopts::value<std::string>(), "<primaries>")
                (kFailOnColorConversions, "Generates an error if any of the input images would need to be color converted.")
                (kWarnOnColorConversions, "Generates a warning if any of the input images are color converted.");

        opts.add_options("Generate Mipmap")
                (kMipmapFilter, "Specifies the filter to use when generating the mipmaps. Case insensitive."
                    "\nPossible options are:"
                    " box | tent | bell | b-spline | mitchell | blackman | lanczos3 | lanczos4 | lanczos6 |"
                    " lanczos12 | kaiser | gaussian | catmullrom | quadratic_interp | quadratic_approx | "
                    " quadratic_mix."
                    " Defaults to lanczos4.",
                    cxxopts::value<std::string>(), "<filter>")
                (kMipmapFilterScale, "The filter scale to use. Defaults to 1.0.", cxxopts::value<float>(), "<float>")
                (kMipmapWrap, "Specify how to sample pixels near the image boundaries. Case insensitive."
                    "\nPossible options are:"
                    " wrap | reflect | clamp."
                    " Defaults to clamp.", cxxopts::value<std::string>(), "<mode>");
    }

    std::optional<khr_df_transfer_e> parseTransferFunction(cxxopts::ParseResult& args, const char* argName, Reporter& report) const {
        static const std::unordered_map<std::string, khr_df_transfer_e> values{
            { "LINEAR", KHR_DF_TRANSFER_LINEAR },
            { "SRGB", KHR_DF_TRANSFER_SRGB }
        };

        std::optional<khr_df_transfer_e> result = {};

        if (args[argName].count()) {
            const auto oetfStr = args[argName].as<std::string>();
            const auto it = values.find(to_upper_copy(oetfStr));
            if (it != values.end()) {
                result = it->second;
            } else {
                report.fatal_usage("Invalid or unsupported transfer function specified as --{} argument: \"{}\".", argName, oetfStr);
            }
        }

        return result;
    }

    std::optional<khr_df_primaries_e> parseColorPrimaries(cxxopts::ParseResult& args, const char* argName, Reporter& report) const {
        static const std::unordered_map<std::string, khr_df_primaries_e> values{
            { "NONE", KHR_DF_PRIMARIES_UNSPECIFIED },
            { "BT709", KHR_DF_PRIMARIES_BT709 },
            { "SRGB", KHR_DF_PRIMARIES_SRGB },
            { "BT601-EBU", KHR_DF_PRIMARIES_BT601_EBU },
            { "BT601-SMPTE", KHR_DF_PRIMARIES_BT601_SMPTE },
            { "BT2020", KHR_DF_PRIMARIES_BT2020 },
            { "CIEXYZ", KHR_DF_PRIMARIES_CIEXYZ },
            { "ACES", KHR_DF_PRIMARIES_ACES },
            { "ACESCC", KHR_DF_PRIMARIES_ACESCC },
            { "NTSC1953", KHR_DF_PRIMARIES_NTSC1953 },
            { "PAL525", KHR_DF_PRIMARIES_PAL525 },
            { "DISPLAYP3", KHR_DF_PRIMARIES_DISPLAYP3 },
            { "ADOBERGB", KHR_DF_PRIMARIES_ADOBERGB },
        };

        std::optional<khr_df_primaries_e> result = {};

        if (args[argName].count()) {
            const auto primariesStr = args[argName].as<std::string>();
            const auto it = values.find(to_upper_copy(primariesStr));
            if (it != values.end()) {
                result = it->second;
            } else {
                report.fatal_usage("Invalid or unsupported primaries specified as --{} argument: \"{}\".", argName, primariesStr);
            }
        }

        return result;
    }

    void process(cxxopts::Options&, cxxopts::ParseResult& args, Reporter& report) {
        _1d = args[k1D].as<bool>();
        cubemap = args[kCubemap].as<bool>();
        raw = args[kRaw].as<bool>();

        if (args[kWidth].count())
            width = args[kWidth].as<uint32_t>();
        if (args[kHeight].count())
            height = args[kHeight].as<uint32_t>();
        if (args[kDepth].count())
            depth = args[kDepth].as<uint32_t>();
        if (args[kLayers].count())
            layers = args[kLayers].as<uint32_t>();
        if (args[kLevels].count())
            levels = args[kLevels].as<uint32_t>();

        mipmapRuntime = args[kRuntimeMipmap].as<bool>();
        mipmapGenerate = args[kGenerateMipmap].as<bool>();

        if (args[kMipmapFilter].count()) {
            static const std::unordered_set<std::string> filter_table{
                "box",
                "tent",
                "bell",
                "b-spline",
                "mitchell",
                "blackman",
                "lanczos3",
                "lanczos4",
                "lanczos6",
                "lanczos12",
                "kaiser",
                "gaussian",
                "catmullrom",
                "quadratic_interp",
                "quadratic_approx",
                "quadratic_mix",
            };

            mipmapFilter = to_lower_copy(args[kMipmapFilter].as<std::string>());
            if (filter_table.count(*mipmapFilter) == 0)
                report.fatal_usage("Invalid or unsupported mipmap filter specified as --mipmap-filter argument: \"{}\".", *mipmapFilter);
        }

        if (args[kMipmapFilterScale].count())
            mipmapFilterScale = args[kMipmapFilterScale].as<float>();

        if (args[kMipmapWrap].count()) {
            static const std::unordered_map<std::string, basisu::Resampler::Boundary_Op> wrap_table{
                { "clamp", basisu::Resampler::Boundary_Op::BOUNDARY_CLAMP },
                { "wrap", basisu::Resampler::Boundary_Op::BOUNDARY_WRAP },
                { "reflect", basisu::Resampler::Boundary_Op::BOUNDARY_REFLECT },
            };

            const auto wrapStr = to_lower_copy(args[kMipmapWrap].as<std::string>());
            const auto it = wrap_table.find(wrapStr);
            if (it == wrap_table.end())
                report.fatal_usage("Invalid or unsupported mipmap wrap mode specified as --mipmap-wrap argument: \"{}\".", wrapStr);
            else
                mipmapWrap = it->second;
        }

        if (args[kSwizzle].count()) {
            swizzle = to_lower_copy(args[kSwizzle].as<std::string>());
            const auto errorFmt = "Invalid --swizzle value: \"{}\". The value must match the \"[rgba01]{{4}}\" regex.";
            if (swizzle->size() != 4)
                report.fatal_usage(errorFmt, *swizzle);
            for (const auto c : *swizzle)
                if (!contains("rgba01", c))
                    report.fatal_usage(errorFmt, *swizzle);
        }
        if (args[kInputSwizzle].count()) {
            swizzleInput = to_lower_copy(args[kInputSwizzle].as<std::string>());
            const auto errorFmt = "Invalid --input-swizzle value: \"{}\". The value must match the \"[rgba01]{{4}}\" regex.";
            if (swizzleInput->size() != 4)
                report.fatal_usage(errorFmt, *swizzleInput);
            for (const auto c : *swizzleInput)
                if (!contains("rgba01", c))
                    report.fatal_usage(errorFmt, *swizzleInput);
        }

        if (args[kFormat].count()) {
            const auto formatStr = args[kFormat].as<std::string>();
            const auto parsedVkFormat = parseVkFormat(formatStr);
            if (!parsedVkFormat)
                report.fatal_usage("The requested format is invalid or unsupported: \"{}\".", formatStr);

            vkFormat = *parsedVkFormat;
        } else {
            report.fatal_usage("Required option 'format' is missing.");
        }

        // List of formats that have supported format conversions
        static const std::unordered_set<VkFormat> convertableFormats{
                VK_FORMAT_R8_UNORM,
                VK_FORMAT_R8_SRGB,
                VK_FORMAT_R8G8_UNORM,
                VK_FORMAT_R8G8_SRGB,
                VK_FORMAT_R8G8B8_UNORM,
                VK_FORMAT_R8G8B8_SRGB,
                VK_FORMAT_B8G8R8_UNORM,
                VK_FORMAT_B8G8R8_SRGB,
                VK_FORMAT_R8G8B8A8_UNORM,
                VK_FORMAT_R8G8B8A8_SRGB,
                VK_FORMAT_B8G8R8A8_UNORM,
                VK_FORMAT_B8G8R8A8_SRGB,
                VK_FORMAT_A8B8G8R8_UNORM_PACK32,
                VK_FORMAT_A8B8G8R8_SRGB_PACK32,
                VK_FORMAT_ASTC_4x4_UNORM_BLOCK,
                VK_FORMAT_ASTC_4x4_SRGB_BLOCK,
                VK_FORMAT_ASTC_5x4_UNORM_BLOCK,
                VK_FORMAT_ASTC_5x4_SRGB_BLOCK,
                VK_FORMAT_ASTC_5x5_UNORM_BLOCK,
                VK_FORMAT_ASTC_5x5_SRGB_BLOCK,
                VK_FORMAT_ASTC_6x5_UNORM_BLOCK,
                VK_FORMAT_ASTC_6x5_SRGB_BLOCK,
                VK_FORMAT_ASTC_6x6_UNORM_BLOCK,
                VK_FORMAT_ASTC_6x6_SRGB_BLOCK,
                VK_FORMAT_ASTC_8x5_UNORM_BLOCK,
                VK_FORMAT_ASTC_8x5_SRGB_BLOCK,
                VK_FORMAT_ASTC_8x6_UNORM_BLOCK,
                VK_FORMAT_ASTC_8x6_SRGB_BLOCK,
                VK_FORMAT_ASTC_8x8_UNORM_BLOCK,
                VK_FORMAT_ASTC_8x8_SRGB_BLOCK,
                VK_FORMAT_ASTC_10x5_UNORM_BLOCK,
                VK_FORMAT_ASTC_10x5_SRGB_BLOCK,
                VK_FORMAT_ASTC_10x6_UNORM_BLOCK,
                VK_FORMAT_ASTC_10x6_SRGB_BLOCK,
                VK_FORMAT_ASTC_10x8_UNORM_BLOCK,
                VK_FORMAT_ASTC_10x8_SRGB_BLOCK,
                VK_FORMAT_ASTC_10x10_UNORM_BLOCK,
                VK_FORMAT_ASTC_10x10_SRGB_BLOCK,
                VK_FORMAT_ASTC_12x10_UNORM_BLOCK,
                VK_FORMAT_ASTC_12x10_SRGB_BLOCK,
                VK_FORMAT_ASTC_12x12_UNORM_BLOCK,
                VK_FORMAT_ASTC_12x12_SRGB_BLOCK,
                VK_FORMAT_R4G4_UNORM_PACK8,
                VK_FORMAT_R5G6B5_UNORM_PACK16,
                VK_FORMAT_B5G6R5_UNORM_PACK16,
                VK_FORMAT_R4G4B4A4_UNORM_PACK16,
                VK_FORMAT_B4G4R4A4_UNORM_PACK16,
                VK_FORMAT_R5G5B5A1_UNORM_PACK16,
                VK_FORMAT_B5G5R5A1_UNORM_PACK16,
                VK_FORMAT_A1R5G5B5_UNORM_PACK16,
                VK_FORMAT_A4R4G4B4_UNORM_PACK16,
                VK_FORMAT_A4B4G4R4_UNORM_PACK16,
                VK_FORMAT_R10X6_UNORM_PACK16,
                VK_FORMAT_R10X6G10X6_UNORM_2PACK16,
                VK_FORMAT_R10X6G10X6B10X6A10X6_UNORM_4PACK16,
                VK_FORMAT_R12X4_UNORM_PACK16,
                VK_FORMAT_R12X4G12X4_UNORM_2PACK16,
                VK_FORMAT_R12X4G12X4B12X4A12X4_UNORM_4PACK16,
                VK_FORMAT_R16_UNORM,
                VK_FORMAT_R16G16_UNORM,
                VK_FORMAT_R16G16B16_UNORM,
                VK_FORMAT_R16G16B16A16_UNORM,
                VK_FORMAT_A2R10G10B10_UNORM_PACK32,
                VK_FORMAT_A2B10G10R10_UNORM_PACK32,
                VK_FORMAT_G8B8G8R8_422_UNORM,
                VK_FORMAT_B8G8R8G8_422_UNORM,
                VK_FORMAT_G10X6B10X6G10X6R10X6_422_UNORM_4PACK16,
                VK_FORMAT_B10X6G10X6R10X6G10X6_422_UNORM_4PACK16,
                VK_FORMAT_G12X4B12X4G12X4R12X4_422_UNORM_4PACK16,
                VK_FORMAT_B12X4G12X4R12X4G12X4_422_UNORM_4PACK16,
                VK_FORMAT_G16B16G16R16_422_UNORM,
                VK_FORMAT_B16G16R16G16_422_UNORM,
                VK_FORMAT_R8_UINT,
                VK_FORMAT_R8_SINT,
                VK_FORMAT_R16_UINT,
                VK_FORMAT_R16_SINT,
                VK_FORMAT_R32_UINT,
                VK_FORMAT_R8G8_UINT,
                VK_FORMAT_R8G8_SINT,
                VK_FORMAT_R16G16_UINT,
                VK_FORMAT_R16G16_SINT,
                VK_FORMAT_R32G32_UINT,
                VK_FORMAT_R8G8B8_UINT,
                VK_FORMAT_R8G8B8_SINT,
                VK_FORMAT_B8G8R8_UINT,
                VK_FORMAT_B8G8R8_SINT,
                VK_FORMAT_R16G16B16_UINT,
                VK_FORMAT_R16G16B16_SINT,
                VK_FORMAT_R32G32B32_UINT,
                VK_FORMAT_R8G8B8A8_UINT,
                VK_FORMAT_R8G8B8A8_SINT,
                VK_FORMAT_B8G8R8A8_UINT,
                VK_FORMAT_B8G8R8A8_SINT,
                VK_FORMAT_A8B8G8R8_UINT_PACK32,
                VK_FORMAT_A8B8G8R8_SINT_PACK32,
                VK_FORMAT_R16G16B16A16_UINT,
                VK_FORMAT_R16G16B16A16_SINT,
                VK_FORMAT_R32G32B32A32_UINT,
                VK_FORMAT_A2R10G10B10_UINT_PACK32,
                VK_FORMAT_A2R10G10B10_SINT_PACK32,
                VK_FORMAT_A2B10G10R10_SINT_PACK32,
                VK_FORMAT_A2B10G10R10_UINT_PACK32,
                VK_FORMAT_R16_SFLOAT,
                VK_FORMAT_R16G16_SFLOAT,
                VK_FORMAT_R16G16B16_SFLOAT,
                VK_FORMAT_R16G16B16A16_SFLOAT,
                VK_FORMAT_R32_SFLOAT,
                VK_FORMAT_R32G32_SFLOAT,
                VK_FORMAT_R32G32B32_SFLOAT,
                VK_FORMAT_R32G32B32A32_SFLOAT,
                VK_FORMAT_B10G11R11_UFLOAT_PACK32,
                VK_FORMAT_E5B9G9R9_UFLOAT_PACK32,
                VK_FORMAT_D16_UNORM,
                VK_FORMAT_X8_D24_UNORM_PACK32,
                VK_FORMAT_D32_SFLOAT,
                VK_FORMAT_S8_UINT,
                VK_FORMAT_D16_UNORM_S8_UINT,
                VK_FORMAT_D24_UNORM_S8_UINT,
                VK_FORMAT_D32_SFLOAT_S8_UINT,
                VK_FORMAT_A8_UNORM_KHR,
                VK_FORMAT_A1B5G5R5_UNORM_PACK16_KHR,
        };

        if (isProhibitedFormat(vkFormat))
            report.fatal_usage("The requested {} format is prohibited in KTX files.", toString(vkFormat));

        if (!raw && !convertableFormats.count(vkFormat))
            report.fatal_usage("Unsupported format for non-raw create: {}.", toString(vkFormat));

        if (raw) {
            if (!width)
                report.fatal_usage("Option --width is missing but is required for --raw texture creation.");
            if (!height)
                report.fatal_usage("Option --height is missing but is required for --raw texture creation.");
        } else {
            if (width)
                report.warning("Option --width is ignored for non-raw texture creation.");
            if (height)
                report.warning("Option --height is ignored for non-raw texture creation.");
        }

        if (width == 0u)
            report.fatal_usage("The --width cannot be 0.");
        if (height == 0u)
            report.fatal_usage("The --height cannot be 0.");
        if (layers == 0u)
            report.fatal_usage("The --layers cannot be 0.");
        if (levels == 0u)
            report.fatal_usage("The --levels cannot be 0.");
        if (depth == 0u)
            report.fatal_usage("The --depth cannot be 0.");

        if (raw) {
            const auto maxDimension = std::max(width.value_or(1), std::max(height.value_or(1), depth.value_or(1)));
            const auto maxLevels = log2(maxDimension) + 1;

            if (levels.value_or(1) > maxLevels)
                report.fatal_usage("Requested {} levels is too many. With base size {}x{}x{} the texture can only have {} levels at most.",
                        levels.value_or(1), width.value_or(1), height.value_or(1), depth.value_or(1), maxLevels);
        }

        if (_1d && height && height != 1u)
            report.fatal_usage("For --1d textures the --height must be 1.");

        if (layers && depth)
            report.fatal_usage("3D array texture creation is unsupported. --layers is {} and --depth is {}.",
                    *layers, *depth);

        if (cubemap && depth)
            report.fatal_usage("Cubemaps cannot have 3D textures. --depth is {}.", *depth);

        if (mipmapRuntime && levels.value_or(1) > 1u)
            report.fatal_usage("Conflicting options: --runtime-mipmap cannot be used with more than 1 --levels.");

        if (mipmapGenerate && mipmapRuntime)
            report.fatal_usage("Conflicting options: --generate-mipmap and --runtime-mipmap cannot be used together.");

        if (mipmapGenerate && raw)
            report.fatal_usage("Conflicting options: --generate-mipmap cannot be used with --raw.");

        if (mipmapGenerate && depth)
            report.fatal_usage("Mipmap generation for 3D textures is not supported: --generate-mipmap cannot be used with --depth.");

        if (mipmapFilter && !mipmapGenerate)
            report.fatal_usage("Option --mipmap-filter can only be used if --generate-mipmap is set.");

        if (mipmapFilterScale && !mipmapGenerate)
            report.fatal_usage("Option --mipmap-filter-scale can only be used if --generate-mipmap is set.");

        if (mipmapWrap && !mipmapGenerate)
            report.fatal_usage("Option --mipmap-wrap can only be used if --generate-mipmap is set.");

        formatDesc = createFormatDescriptor(vkFormat, report);

        convertOETF = parseTransferFunction(args, kConvertOetf, report);
        assignOETF = parseTransferFunction(args, kAssignOetf, report);

        convertPrimaries = parseColorPrimaries(args, kConvertPrimaries, report);
        assignPrimaries = parseColorPrimaries(args, kAssignPrimaries, report);

        if (convertPrimaries.has_value() && assignPrimaries == KHR_DF_PRIMARIES_UNSPECIFIED)
            report.fatal_usage("Option --convert-primaries cannot be used when --assign-primaries is set to 'none'.");

        if (raw) {
            if (convertOETF.has_value())
                report.fatal_usage("Option --convert-oetf cannot be used with --raw.");
            if (convertPrimaries.has_value())
                report.fatal_usage("Option --convert-primaries cannot be used with --raw.");
        }

        if (formatDesc.transfer() == KHR_DF_TRANSFER_SRGB) {
            const auto error_message = "Invalid value to --{} \"{}\" for format \"{}\". Transfer function must be sRGB for sRGB formats.";
            if (!convertOETF.has_value() && assignOETF.has_value()) {
                switch (assignOETF.value()) {
                case KHR_DF_TRANSFER_UNSPECIFIED:
                case KHR_DF_TRANSFER_SRGB:
                    // assign-oetf must either not be specified or must be sRGB for an sRGB format
                    break;
                default:
                    report.fatal_usage(error_message, "assign-oetf", args[kAssignOetf].as<std::string>(), args[kFormat].as<std::string>());
                }
            } else if (convertOETF.has_value() && convertOETF != KHR_DF_TRANSFER_SRGB) {
                report.fatal_usage(error_message, "convert-oetf", args[kConvertOetf].as<std::string>(), args[kFormat].as<std::string>());
            }
        }

        if (isFormatNotSRGBButHasSRGBVariant(vkFormat)) {
            const auto error_message = "Invalid value to --{} \"{}\" for format \"{}\". Transfer function must not be sRGB for a non-sRGB VkFormat with sRGB variant.";
            if (!convertOETF.has_value() && assignOETF.has_value() && assignOETF == KHR_DF_TRANSFER_SRGB) {
                report.fatal_usage(error_message, "assign-oetf", args[kAssignOetf].as<std::string>(), args[kFormat].as<std::string>());
            } else if (convertOETF.has_value() && convertOETF == KHR_DF_TRANSFER_SRGB) {
                report.fatal_usage(error_message, "convert-oetf", args[kConvertOetf].as<std::string>(), args[kFormat].as<std::string>());
            }
        }

        if (args[kFailOnColorConversions].count())
            failOnColorConversions = true;

        if (args[kWarnOnColorConversions].count()) {
            if (failOnColorConversions)
                report.fatal_usage("The options --fail-on-color-conversions and warn-on-color-conversions are mutually exclusive.");
            warnOnColorConversions = true;
        }
    }
};

// -------------------------------------------------------------------------------------------------

/** @page ktx_create ktx create
@~English

Create a KTX2 file from various input files.

@section ktx_create_synopsis SYNOPSIS
    ktx create [option...] @e input-file... @e output-file

@section ktx_create_description DESCRIPTION
    @b ktx @b create can create, encode and supercompress a KTX2 file from the
    input images specified as the @e input-file... arguments and save it as the
    @e output-file. The last positional argument is treated as the @e output-file.
    If the @e input-file is '-' the file will be read from the stdin.
    If the @e output-path is '-' the output file will be written to the stdout.

    Each @e input-file must be a valid EXR (.exr), PNG (.png) or Raw (.raw) file.
    PNG files with luminance (L) or luminance + alpha (LA) data will be converted
    to RGB as LLL and RGBA as LLLA before processing further.
    The input file formats must be compatible with the requested KTX format enum and
    must have at least the same level of precision and number of channels.
    Any unused channel will be discarded silently.

    The number of input-files specified must match the expected number of input images
    based on the used options.

@section ktx\_create\_options OPTIONS
  @subsection ktx\_create\_options\_general General Options
    The following are available:
    <dl>
        <dt>\--format &lt;enum&gt;</dt>
<<<<<<< HEAD
        <dd>VkFormat enum that specifies the data format of the images in the output KTX file.
            The enum names are matching the VkFormats without the VK_FORMAT_ prefix.
            The VK_FORMAT_ prefix is ignored if present.<br />
            When used with --encode it specifies the format of the texture object created as input
            to the encoding step before the encoding step.
=======
        <dd>KTX format enum that specifies the data format of the images in the created texture.
            The enum names are matching the VkFormats without the VK_FORMAT_ prefix.
            The VK_FORMAT_ prefix is ignored if present. Case insensitive. Required.<br />
            <br />
            If the format is an ASTC format a texture object with the target format
            @c R8G8B8_{SRGB,UNORM} or  @c R8G8B8A8_{SRGB,UNORM} is created
            then encoded to the specified ASTC format. The latter format is chosen if alpha
            is present in the input. @c SRGB or @c UNORM is chosen depending on the
            specified ASTC format. The ASTC-specific and common encoder options listed
            @ref ktx_create_options_encoding "below" become valid, otherwise they are ignored.
            <!--This matches the functionality of the @ref ktx_encode "ktx encode" command
            when an ASTC format is specified.<br /> -->
            <br />
            When used with @b \--encode it specifies the target format before the encoding step.
>>>>>>> a46e85fd
            In this case it must be one of:
            <ul>
                <li>R8_UNORM</li>
                <li>R8_SRGB</li>
                <li>R8G8_UNORM</li>
                <li>R8G8_SRGB</li>
                <li>R8G8B8_UNORM</li>
                <li>R8G8B8_SRGB</li>
                <li>R8G8B8A8_UNORM</li>
                <li>R8G8B8A8_SRGB</li>
            </ul>
<<<<<<< HEAD
            If the format is an ASTC format the ASTC encoder specific options become valid,
            otherwise they are ignored.<br />
            The format will be used to verify and load all input files into a texture before encoding.<br />
            Case insensitive. Required.</dd>
            @snippet{doc} ktx/astc_utils.h command options_astc
=======
            The format will be used to verify and load all input files into a texture before
            performing any specified encoding.
        </dd>
        <dt>\--encode basis-lz | uastc</dt>
        <dd>Encode the texture with the specified codec before saving it.
            This option matches the functionality of the @ref ktx_encode "ktx encode" command.
            With each choice, the specific and common encoder options listed
            @ref ktx_create_options_encoding "below"  become valid, otherwise they
            are ignored. Case-insensitive.</dd>

            @snippet{doc} ktx/encode_utils_basis.h command options_basis_encoders
>>>>>>> a46e85fd
        <dt>\--1d</dt>
        <dd>Create a 1D texture. If not set the texture will be a 2D or 3D texture.</dd>
        <dt>\--cubemap</dt>
        <dd>Create a cubemap texture. If not set the texture will be a 2D or 3D texture.</dd>
        <dt>\--raw</dt>
        <dd>Create from raw image data.</dd>
        <dt>\--width</dt>
        <dd>Base level width in pixels.</dd>
        <dt>\--height</dt>
        <dd>Base level height in pixels.</dd>
        <dt>\--depth</dt>
        <dd>Base level depth in pixels.
            If set the texture will be a 3D texture.</dd>
        <dt>\--layers</dt>
        <dd>Number of layers.
            If set the texture will be an array texture.</dd>
        <dt>\--runtime-mipmap</dt>
        <dd>Runtime mipmap generation mode.
            Sets up the texture to request the mipmaps to be generated by the client application at
            runtime.</dd>
        <dt>\--generate-mipmap</dt>
        <dd>Causes mipmaps to be generated during texture creation.
            If the --levels is not specified the maximum possible mip level will be generated.
            This option is mutually exclusive with --runtime-mipmap and cannot be used with SINT,
            UINT or 3D textures.</dd>
            When set it enables the use of the following \'Generate Mipmap\' options.
        <dl>
            <dt>\--mipmap-filter &lt;filter&gt;</dt>
            <dd>Specifies the filter to use when generating the mipmaps. Case insensitive.<br />
                Possible options are:
                box | tent | bell | b-spline | mitchell | blackman | lanczos3 | lanczos4 | lanczos6 |
                lanczos12 | kaiser | gaussian | catmullrom | quadratic_interp | quadratic_approx |
                quadratic_mix.
                Defaults to lanczos4.</dd>
            <dt>\--mipmap-filter-scale &lt;float&gt;</dt>
            <dd>The filter scale to use.
                Defaults to 1.0.</dd>
            <dt>\--mipmap-wrap &lt;mode&gt;</dt>
            <dd>Specify how to sample pixels near the image boundaries. Case insensitive.<br />
                Possible options are:
                wrap | reflect | clamp.
                Defaults to clamp.</dd>
        </dl>
        <dt>\--swizzle [rgba01]{4}</dt>
        <dd>KTX swizzle metadata.</dd>
        <dt>\--input-swizzle [rgba01]{4}</dt>
        <dd>Pre-swizzle input channels.</dd>
        <dt>\--assign-oetf &lt;oetf&gt;</dt>
        <dd>Force the created texture to have the specified transfer function, ignoring
            the transfer function of the input file(s). Case insensitive.
            Possible options are:
            linear | srgb
            </dd>
        <dt>\--assign-primaries &lt;primaries&gt;</dt>
        <dd>Force the created texture to have the specified color primaries, ignoring
            the color primaries of the input file(s). Case insensitive.
            Possible options are:
            none | bt709 | srgb | bt601-ebu | bt601-smpte | bt2020 | ciexyz | aces | acescc |
            ntsc1953 | pal525 | displayp3 | adobergb
            </dd>
        <dt>\--convert-oetf &lt;oetf&gt;</dt>
        <dd>Convert the input image(s) to the specified transfer function, if different
            from the transfer function of the input file(s). If both this and --assign-oetf are
            specified, conversion will be performed from the assigned transfer function to the
            transfer function specified by this option, if different. Case insensitive.
            Possible options are:
            linear | srgb
            </dd>
        <dt>\--convert-primaries &lt;primaries&gt;</dt>
        <dd>Convert the image image(s) to the specified color primaries, if different
            from the color primaries of the input file(s) or the one specified by --assign-primaries.
            If both this and --assign-primaries are specified, conversion will be performed from
            the assigned primaries to the primaries specified by this option, if different.
            This option is not allowed to be specified when --assign-primaries is set to 'none'.
            Case insensitive.
            Possible options are:
            bt709 | srgb | bt601-ebu | bt601-smpte | bt2020 | ciexyz | aces | acescc | ntsc1953 |
            pal525 | displayp3 | adobergb
            </dd>
        <dt>\--fail-on-color-conversions</dt>
        <dd>Generates an error if any of the input images would need to be color converted.</dd>
        <dt>\--warn-on-color-conversions</dt>
        <dd>Generates a warning if any of the input images are color converted.</dd>
    </dl>
    @snippet{doc} ktx/deflate_utils.h command options_deflate
    @snippet{doc} ktx/command.h command options_generic

  @subsection ktx\_create\_options\_encoding Specific and Common Encoding Options
    The following are available. Specific options become valid only if their encoder has been
    selected. Common encoder options become valid when an encoder they apply to has
    been selected. Otherwise they are ignored.
    @snippet{doc} ktx/encode_utils_astc.h command options_encode_astc
    @snippet{doc} ktx/encode_utils_basis.h command options_encode_basis
    @snippet{doc} ktx/encode_utils_common.h command options_encode_common
    @snippet{doc} ktx/metrics_utils.h command options_metrics

@section ktx_create_exitstatus EXIT STATUS
    @snippet{doc} ktx/command.h command exitstatus

@section ktx_create_history HISTORY

@par Version 4.0
 - Initial version

@par Version 4.4
 - Reorganize encoding options.
 - Improve explanation of use of @b \--format with @b \--encode.
 - Improve explanation of ASTC encoding.

@section ktx_create_author AUTHOR
    - Mátyás Császár [Vader], RasterGrid www.rastergrid.com
    - Daniel Rákos, RasterGrid www.rastergrid.com
*/
class CommandCreate : public Command {
private:
    Combine<OptionsCreate, OptionsEncodeASTC, OptionsEncodeBasis<false>, OptionsEncodeCommon, OptionsMetrics, OptionsDeflate, OptionsMultiInSingleOut, OptionsGeneric> options;

    uint32_t targetChannelCount = 0; // Derived from VkFormat

    uint32_t numLevels = 0;
    uint32_t numLayers = 0;
    uint32_t numFaces = 0;
    uint32_t baseDepth = 0;

public:
    virtual int main(int argc, char* argv[]) override;
    virtual void initOptions(cxxopts::Options& opts) override;
    virtual void processOptions(cxxopts::Options& opts, cxxopts::ParseResult& args) override;

private:
    void executeCreate();
    void encodeBasis(KTXTexture2& texture, OptionsEncodeBasis<false>& opts);
    void encodeASTC(KTXTexture2& texture, OptionsEncodeASTC& opts);
    void compress(KTXTexture2& texture, const OptionsDeflate& opts);

private:
    template <typename F>
    void foreachImage(const FormatDescriptor& format, F&& func);

    [[nodiscard]] KTXTexture2 createTexture(const ImageSpec& target);
    void generateMipLevels(KTXTexture2& texture, std::unique_ptr<Image> image, ImageInput& inputFile,
            uint32_t numMipLevels, uint32_t layerIndex, uint32_t faceIndex, uint32_t depthSliceIndex);

    [[nodiscard]] std::string readRawFile(const std::filesystem::path& filepath);
    [[nodiscard]] std::unique_ptr<Image> loadInputImage(ImageInput& inputImageFile);
    std::vector<uint8_t> convert(const std::unique_ptr<Image>& image, VkFormat format, ImageInput& inputFile);

    std::unique_ptr<const ColorPrimaries> createColorPrimaries(khr_df_primaries_e primaries) const;

    void selectASTCMode(uint32_t bitLength);
    void determineTargetColorSpace(const ImageInput& in, ImageSpec& target, ColorSpaceInfo& colorSpaceInfo);

    void checkSpecsMatch(const ImageInput& current, const ImageSpec& firstSpec);
};

// -------------------------------------------------------------------------------------------------

int CommandCreate::main(int argc, char* argv[]) {
    try {
        parseCommandLine("ktx create",
                "Create, encode and supercompress a KTX2 file from the input images specified as the\n"
                "    input-file... arguments and save it as the output-file.",
                argc, argv);
        executeCreate();
        return +rc::SUCCESS;
    } catch (const FatalError& error) {
        return +error.returnCode;
    } catch (const std::exception& e) {
        fmt::print(std::cerr, "{} fatal: {}\n", commandName, e.what());
        return +rc::RUNTIME_ERROR;
    }
}

void CommandCreate::initOptions(cxxopts::Options& opts) {
    options.init(opts);
}

void CommandCreate::processOptions(cxxopts::Options& opts, cxxopts::ParseResult& args) {
    options.process(opts, args, *this);

    numLevels = options.levels.value_or(1);
    numLayers = options.layers.value_or(1);
    numFaces = options.cubemap ? 6 : 1;
    baseDepth = options.depth.value_or(1u);

    const auto blockSizeZ = isFormat3DBlockCompressed(options.vkFormat) ?
            createFormatDescriptor(options.vkFormat, *this).basic.texelBlockDimension2 + 1u : 1u;
    uint32_t expectedInputImages = 0;
    for (uint32_t i = 0; i < (options.mipmapGenerate ? 1 : numLevels); ++i)
        // If --generate-mipmap is set the input only contains the base level images
        expectedInputImages += numLayers * numFaces * ceil_div(std::max(baseDepth >> i, 1u), blockSizeZ);
    if (options.inputFilepaths.size() != expectedInputImages) {
        fatal_usage("Too {} input image for {} level{}, {} layer, {} face and {} depth. Provided {} but expected {}.",
                options.inputFilepaths.size() > expectedInputImages ? "many" : "few",
                numLevels,
                options.mipmapGenerate ? " (mips generated)" : "",
                numLayers,
                numFaces,
                baseDepth,
                options.inputFilepaths.size(), expectedInputImages);
    }

    if (!isFormatAstc(options.vkFormat)) {
        for (const char* astcOption : OptionsEncodeASTC::kAstcOptions)
            if (args[astcOption].count())
                fatal_usage("--{} can only be used with ASTC formats.", astcOption);
    } else {
        fillOptionsCodecAstc<decltype(options)>(options);
        if (options.OptionsEncodeCommon::noSSE)
            fatal_usage("--{} is not allowed with ASTC encode", OptionsEncodeCommon::kNoSse);
    }

    if (options.codec == BasisCodec::BasisLZ) {
        if (options.zstd.has_value())
            fatal_usage("Cannot encode to BasisLZ and supercompress with Zstd.");

        if (options.zlib.has_value())
            fatal_usage("Cannot encode to BasisLZ and supercompress with ZLIB.");
    }

    if (options.codec != BasisCodec::NONE) {
        switch (options.vkFormat) {
        case VK_FORMAT_R8_UNORM:
        case VK_FORMAT_R8_SRGB:
        case VK_FORMAT_R8G8_UNORM:
        case VK_FORMAT_R8G8_SRGB:
        case VK_FORMAT_R8G8B8_UNORM:
        case VK_FORMAT_R8G8B8_SRGB:
        case VK_FORMAT_R8G8B8A8_UNORM:
        case VK_FORMAT_R8G8B8A8_SRGB:
            // Allowed formats
            break;
        default:
            fatal_usage("Only R8, RG8, RGB8, or RGBA8 UNORM and SRGB formats can be encoded, "
                "but format is {}.", toString(VkFormat(options.vkFormat)));
            break;
        }
    }

    const auto canCompare = options.codec == BasisCodec::BasisLZ || options.codec == BasisCodec::UASTC;

    if (canCompare)
        fillOptionsCodecBasis<decltype(options)>(options);

    if (options.compare_ssim && !canCompare)
        fatal_usage("--compare-ssim can only be used with BasisLZ or UASTC encoding.");
    if (options.compare_psnr && !canCompare)
        fatal_usage("--compare-psnr can only be used with BasisLZ or UASTC encoding.");

    if (isFormatAstc(options.vkFormat) && !options.raw) {
        options.encodeASTC = true;

        switch (options.vkFormat) {
        case VK_FORMAT_ASTC_4x4_UNORM_BLOCK: [[fallthrough]];
        case VK_FORMAT_ASTC_4x4_SRGB_BLOCK:
            options.mode = KTX_PACK_ASTC_ENCODER_MODE_LDR;
            options.blockDimension = KTX_PACK_ASTC_BLOCK_DIMENSION_4x4;
            break;
        case VK_FORMAT_ASTC_5x4_UNORM_BLOCK: [[fallthrough]];
        case VK_FORMAT_ASTC_5x4_SRGB_BLOCK:
            options.mode = KTX_PACK_ASTC_ENCODER_MODE_LDR;
            options.blockDimension = KTX_PACK_ASTC_BLOCK_DIMENSION_5x4;
            break;
        case VK_FORMAT_ASTC_5x5_UNORM_BLOCK: [[fallthrough]];
        case VK_FORMAT_ASTC_5x5_SRGB_BLOCK:
            options.mode = KTX_PACK_ASTC_ENCODER_MODE_LDR;
            options.blockDimension = KTX_PACK_ASTC_BLOCK_DIMENSION_5x5;
            break;
        case VK_FORMAT_ASTC_6x5_UNORM_BLOCK: [[fallthrough]];
        case VK_FORMAT_ASTC_6x5_SRGB_BLOCK:
            options.mode = KTX_PACK_ASTC_ENCODER_MODE_LDR;
            options.blockDimension = KTX_PACK_ASTC_BLOCK_DIMENSION_6x5;
            break;
        case VK_FORMAT_ASTC_6x6_UNORM_BLOCK: [[fallthrough]];
        case VK_FORMAT_ASTC_6x6_SRGB_BLOCK:
            options.mode = KTX_PACK_ASTC_ENCODER_MODE_LDR;
            options.blockDimension = KTX_PACK_ASTC_BLOCK_DIMENSION_6x6;
            break;
        case VK_FORMAT_ASTC_8x5_UNORM_BLOCK: [[fallthrough]];
        case VK_FORMAT_ASTC_8x5_SRGB_BLOCK:
            options.mode = KTX_PACK_ASTC_ENCODER_MODE_LDR;
            options.blockDimension = KTX_PACK_ASTC_BLOCK_DIMENSION_8x5;
            break;
        case VK_FORMAT_ASTC_8x6_UNORM_BLOCK: [[fallthrough]];
        case VK_FORMAT_ASTC_8x6_SRGB_BLOCK:
            options.mode = KTX_PACK_ASTC_ENCODER_MODE_LDR;
            options.blockDimension = KTX_PACK_ASTC_BLOCK_DIMENSION_8x6;
            break;
        case VK_FORMAT_ASTC_8x8_UNORM_BLOCK: [[fallthrough]];
        case VK_FORMAT_ASTC_8x8_SRGB_BLOCK:
            options.mode = KTX_PACK_ASTC_ENCODER_MODE_LDR;
            options.blockDimension = KTX_PACK_ASTC_BLOCK_DIMENSION_8x8;
            break;
        case VK_FORMAT_ASTC_10x5_UNORM_BLOCK: [[fallthrough]];
        case VK_FORMAT_ASTC_10x5_SRGB_BLOCK:
            options.mode = KTX_PACK_ASTC_ENCODER_MODE_LDR;
            options.blockDimension = KTX_PACK_ASTC_BLOCK_DIMENSION_10x5;
            break;
        case VK_FORMAT_ASTC_10x6_UNORM_BLOCK: [[fallthrough]];
        case VK_FORMAT_ASTC_10x6_SRGB_BLOCK:
            options.mode = KTX_PACK_ASTC_ENCODER_MODE_LDR;
            options.blockDimension = KTX_PACK_ASTC_BLOCK_DIMENSION_10x6;
            break;
        case VK_FORMAT_ASTC_10x8_UNORM_BLOCK: [[fallthrough]];
        case VK_FORMAT_ASTC_10x8_SRGB_BLOCK:
            options.mode = KTX_PACK_ASTC_ENCODER_MODE_LDR;
            options.blockDimension = KTX_PACK_ASTC_BLOCK_DIMENSION_10x8;
            break;
        case VK_FORMAT_ASTC_10x10_UNORM_BLOCK: [[fallthrough]];
        case VK_FORMAT_ASTC_10x10_SRGB_BLOCK:
            options.mode = KTX_PACK_ASTC_ENCODER_MODE_LDR;
            options.blockDimension = KTX_PACK_ASTC_BLOCK_DIMENSION_10x10;
            break;
        case VK_FORMAT_ASTC_12x10_UNORM_BLOCK: [[fallthrough]];
        case VK_FORMAT_ASTC_12x10_SRGB_BLOCK:
            options.mode = KTX_PACK_ASTC_ENCODER_MODE_LDR;
            options.blockDimension = KTX_PACK_ASTC_BLOCK_DIMENSION_12x10;
            break;
        case VK_FORMAT_ASTC_12x12_UNORM_BLOCK: [[fallthrough]];
        case VK_FORMAT_ASTC_12x12_SRGB_BLOCK:
            options.mode = KTX_PACK_ASTC_ENCODER_MODE_LDR;
            options.blockDimension = KTX_PACK_ASTC_BLOCK_DIMENSION_12x12;
            break;
        default:
            fatal(rc::NOT_SUPPORTED, "{} is unsupported for ASTC encoding.", toString(options.vkFormat));
            break;
        }
    }

    if (options._1d && options.encodeASTC)
        fatal_usage("ASTC format {} cannot be used for 1 dimensional textures (indicated by --1d).",
                toString(options.vkFormat));
}

template <typename F>
void CommandCreate::foreachImage(const FormatDescriptor& format, F&& func) {
    // Input file ordering is specified as the same order as the
    // "levelImages" structure in the KTX 2.0 specification:
    //      level > layer > face > image (z_slice_of_blocks)
    //      aka foreach level, foreach layer, foreach face, foreach image (z_slice_of_blocks)

    auto inputFileIt = options.inputFilepaths.begin();

    for (uint32_t levelIndex = 0; levelIndex < (options.mipmapGenerate ? 1 : numLevels); ++levelIndex) {
        const auto numDepthSlices = ceil_div(std::max(baseDepth >> levelIndex, 1u), format.basic.texelBlockDimension2 + 1u);
        for (uint32_t layerIndex = 0; layerIndex < numLayers; ++layerIndex) {
            for (uint32_t faceIndex = 0; faceIndex < numFaces; ++faceIndex) {
                for (uint32_t depthSliceIndex = 0; depthSliceIndex < numDepthSlices; ++depthSliceIndex) {
                    assert(inputFileIt != options.inputFilepaths.end() && "Internal error"); // inputFilepaths size was already validated during arg parsing
                    func(*inputFileIt++, levelIndex, layerIndex, faceIndex, depthSliceIndex);
                }
            }
        }
    }
    assert(inputFileIt == options.inputFilepaths.end() && "Internal error"); // inputFilepaths size was already validated during arg parsing
}

std::string CommandCreate::readRawFile(const std::filesystem::path& filepath) {
    std::string result;
    InputStream inputStream(filepath.string(), *this);

    inputStream->seekg(0, std::ios::end);
    if (inputStream->fail())
        fatal(rc::IO_FAILURE, "Failed to seek file \"{}\": {}.", filepath.generic_string(), errnoMessage());

    const auto size = inputStream->tellg();
    inputStream->seekg(0);
    if (inputStream->fail())
        fatal(rc::IO_FAILURE, "Failed to seek file \"{}\": {}.", filepath.generic_string(), errnoMessage());

    result.resize(size);
    inputStream->read(result.data(), size);
    if (inputStream->fail())
        fatal(rc::IO_FAILURE, "Failed to read file \"{}\": {}.", filepath.generic_string(), errnoMessage());

    return result;
}

void CommandCreate::executeCreate() {
    const auto warningFn = [this](const std::string& w) { this->warning(w); };

    KTXTexture2 texture{nullptr};
    targetChannelCount = options.formatDesc.channelCount();

    ImageSpec target;

    bool firstImage = true;
    ImageSpec firstImageSpec{};

    foreachImage(options.formatDesc, [&](
            const auto& inputFilepath,
            uint32_t levelIndex,
            uint32_t layerIndex,
            uint32_t faceIndex,
            uint32_t depthSliceIndex) {

        if (options.raw) {
            if (std::exchange(firstImage, false)) {
                target = ImageSpec{
                        options.width.value_or(1u),
                        options.height.value_or(1u),
                        options.depth.value_or(1u),
                        options.formatDesc};

                if (options.cubemap && target.width() != target.height())
                    fatal(rc::INVALID_FILE, "--cubemap specified but the input image \"{}\" with size {}x{} is not square.",
                            fmtInFile(inputFilepath), target.width(), target.height());

                if (options.assignOETF.has_value())
                    target.format().setTransfer(options.assignOETF.value());

                if (options.assignPrimaries.has_value())
                    target.format().setPrimaries(options.assignPrimaries.value());

                texture = createTexture(target);
            }

            const auto rawData = readRawFile(inputFilepath);

            const auto expectedFileSize = ktxTexture_GetImageSize(texture, levelIndex);
            if (rawData.size() != expectedFileSize)
                fatal(rc::INVALID_FILE, "Raw input file \"{}\" with {} bytes for level {} does not match the expected size of {} bytes.",
                        fmtInFile(inputFilepath), rawData.size(), levelIndex, expectedFileSize);

            const auto ret = ktxTexture_SetImageFromMemory(
                    texture,
                    levelIndex,
                    layerIndex,
                    faceIndex + depthSliceIndex, // Faces and Depths are mutually exclusive, Addition is acceptable
                    reinterpret_cast<const ktx_uint8_t*>(rawData.data()),
                    rawData.size());
            assert(ret == KTX_SUCCESS && "Internal error"); (void) ret;
        } else {
            const auto inputImageFile = ImageInput::open(inputFilepath, nullptr, warningFn);
            inputImageFile->seekSubimage(0, 0); // Loading multiple subimage from the same input is not supported

            target = ImageSpec{
                    inputImageFile->spec().width(),
                    inputImageFile->spec().height(),
                    options.depth.value_or(1u),
                    options.formatDesc};

            ColorSpaceInfo colorSpaceInfo{};
            determineTargetColorSpace(*inputImageFile, target, colorSpaceInfo);

            if (std::exchange(firstImage, false)) {
                if (options.cubemap && target.width() != target.height())
                    fatal(rc::INVALID_FILE, "--cubemap specified but the input image \"{}\" with size {}x{} is not square.",
                            fmtInFile(inputFilepath), target.width(), target.height());

                if (options._1d && target.height() != 1)
                    fatal(rc::INVALID_FILE, "For --1d textures the input image height must be 1, but for \"{}\" it was {}.",
                            fmtInFile(inputFilepath), target.height());

                const auto maxDimension = std::max(target.width(), std::max(target.height(), baseDepth));
                const auto maxLevels = log2(maxDimension) + 1;
                if (options.levels.value_or(1) > maxLevels)
                    fatal_usage("Requested {} levels is too many. With input image \"{}\" sized {}x{} and depth {} the texture can only have {} levels at most.",
                            options.levels.value_or(1), fmtInFile(inputFilepath), target.width(), target.height(), baseDepth, maxLevels);

                if (options.encodeASTC)
                    selectASTCMode(inputImageFile->spec().format().largestChannelBitLength());

                firstImageSpec = inputImageFile->spec();
                texture = createTexture(target);
            } else {
                checkSpecsMatch(*inputImageFile, firstImageSpec);
            }

            const uint32_t imageWidth = std::max(firstImageSpec.width() >> levelIndex, 1u);
            const uint32_t imageHeight = std::max(firstImageSpec.height() >> levelIndex, 1u);

            if (inputImageFile->spec().width() != imageWidth || inputImageFile->spec().height() != imageHeight)
                fatal(rc::INVALID_FILE, "Input image \"{}\" with size {}x{} does not match expected size {}x{} for level {}.",
                        fmtInFile(inputFilepath), inputImageFile->spec().width(), inputImageFile->spec().height(), imageWidth, imageHeight, levelIndex);

            auto image = loadInputImage(*inputImageFile);

            if (colorSpaceInfo.dstTransferFunction != nullptr) {
                assert(colorSpaceInfo.srcTransferFunction != nullptr);
                if (colorSpaceInfo.dstColorPrimaries != nullptr) {
                    assert(colorSpaceInfo.srcColorPrimaries != nullptr);
                    auto primaryTransform = colorSpaceInfo.srcColorPrimaries->transformTo(*colorSpaceInfo.dstColorPrimaries);

                    if (options.failOnColorConversions)
                        fatal(rc::INVALID_FILE,
                            "Input file \"{}\" would need color conversion as input and output primaries are different. "
                            "Use --assign-primaries and do not use --convert-primaries to avoid unwanted color conversions.",
                            fmtInFile(inputFilepath));

                    if (options.warnOnColorConversions)
                        warning("Input file \"{}\" is color converted as input and output primaries are different. "
                            "Use --assign-primaries and do not use --convert-primaries to avoid unwanted color conversions.",
                            fmtInFile(inputFilepath));

                    // Transform OETF with primary transform
                    image->transformColorSpace(*colorSpaceInfo.srcTransferFunction, *colorSpaceInfo.dstTransferFunction, &primaryTransform);
                } else {
                    if (options.failOnColorConversions)
                        fatal(rc::INVALID_FILE,
                            "Input file \"{}\" would need color conversion as input and output transfer functions are different. "
                            "Use --assign-oetf and do not use --convert-oetf to avoid unwanted color conversions.",
                            fmtInFile(inputFilepath));

                    if (options.warnOnColorConversions)
                        warning("Input file \"{}\" is color converted as input and output transfer functions are different. "
                            "Use --assign-oetf and do not use --convert-oetf to avoid unwanted color conversions.",
                            fmtInFile(inputFilepath));

                    // Transform OETF without primary transform
                    image->transformColorSpace(*colorSpaceInfo.srcTransferFunction, *colorSpaceInfo.dstTransferFunction);
                }
            }

            if (options.swizzleInput)
                image->swizzle(*options.swizzleInput);

            const auto imageData = convert(image, options.vkFormat, *inputImageFile);

            const auto ret = ktxTexture_SetImageFromMemory(
                    texture,
                    levelIndex,
                    layerIndex,
                    faceIndex + depthSliceIndex, // Faces and Depths are mutually exclusive, Addition is acceptable
                    imageData.data(),
                    imageData.size());
            assert(ret == KTX_SUCCESS && "Internal error"); (void) ret;

            if (options.mipmapGenerate) {
                const auto maxDimension = std::max(target.width(), std::max(target.height(), baseDepth));
                const auto maxLevels = log2(maxDimension) + 1;
                uint32_t numMipLevels = options.levels.value_or(maxLevels);
                generateMipLevels(texture, std::move(image), *inputImageFile, numMipLevels, layerIndex, faceIndex, depthSliceIndex);
            }
        }
    });

    // Add KTXwriter metadata
    const auto writer = fmt::format("{} {}", commandName, version(options.testrun));
    ktxHashList_AddKVPair(&texture->kvDataHead, KTX_WRITER_KEY,
            static_cast<uint32_t>(writer.size() + 1), // +1 to include the \0
            writer.c_str());

    // Add KTXswizzle metadata
    if (options.swizzle) {
        ktxHashList_AddKVPair(&texture->kvDataHead, KTX_SWIZZLE_KEY,
                static_cast<uint32_t>(options.swizzle->size() + 1), // +1 to include the \0
                options.swizzle->c_str());
    }

    // Encode and apply compression
    encodeBasis(texture, options);
    encodeASTC(texture, options);
    compress(texture, options);

    // Add KTXwriterScParams metadata if ASTC encoding, BasisU encoding, or other supercompression was used
    const auto writerScParams = fmt::format("{}{}{}{}", options.astcOptions, options.codecOptions, options.commonOptions, options.compressOptions);
    if (writerScParams.size() > 0) {
        // Options always contain a leading space
        assert(writerScParams[0] == ' ');
        ktxHashList_AddKVPair(&texture->kvDataHead, KTX_WRITER_SCPARAMS_KEY,
            static_cast<uint32_t>(writerScParams.size()),
            writerScParams.c_str() + 1); // +1 to exclude leading space
    }

    // Save output file
    const auto outputPath = std::filesystem::path(DecodeUTF8Path(options.outputFilepath));
    if (outputPath.has_parent_path())
        std::filesystem::create_directories(outputPath.parent_path());

    OutputStream outputFile(options.outputFilepath, *this);
    outputFile.writeKTX2(texture, *this);
}

// -------------------------------------------------------------------------------------------------

void CommandCreate::encodeBasis(KTXTexture2& texture, OptionsEncodeBasis<false>& opts) {
    MetricsCalculator metrics;
    metrics.saveReferenceImages(texture, options, *this);

    if (opts.codec != BasisCodec::NONE) {
        auto ret = ktxTexture2_CompressBasisEx(texture, &opts);
        if (ret != KTX_SUCCESS)
            fatal(rc::KTX_FAILURE, "Failed to encode KTX2 file with codec \"{}\". KTX Error: {}",
                    to_underlying(opts.codec), ktxErrorString(ret));
    }

    metrics.decodeAndCalculateMetrics(texture, options, *this);
}

void CommandCreate::encodeASTC(KTXTexture2& texture, OptionsEncodeASTC& opts) {
    if (opts.encodeASTC) {
        const auto ret = ktxTexture2_CompressAstcEx(texture, &opts);
        if (ret != KTX_SUCCESS)
            fatal(rc::KTX_FAILURE, "Failed to encode KTX2 file with codec ASTC. KTX Error: {}", ktxErrorString(ret));
    }
}

void CommandCreate::compress(KTXTexture2& texture, const OptionsDeflate& opts) {
    if (opts.zstd) {
        const auto ret = ktxTexture2_DeflateZstd(texture, *opts.zstd);
        if (ret != KTX_SUCCESS)
            fatal(rc::KTX_FAILURE, "Zstd deflation failed. KTX Error: {}", ktxErrorString(ret));
    }

    if (opts.zlib) {
        const auto ret = ktxTexture2_DeflateZLIB(texture, *opts.zlib);
        if (ret != KTX_SUCCESS)
            fatal(rc::KTX_FAILURE, "ZLIB deflation failed. KTX Error: {}", ktxErrorString(ret));
    }
}

// -------------------------------------------------------------------------------------------------

std::unique_ptr<Image> CommandCreate::loadInputImage(ImageInput& inputImageFile) {
    std::unique_ptr<Image> image = nullptr;

    const auto& inputFormat = inputImageFile.spec().format();
    const auto width = inputImageFile.spec().width();
    const auto height = inputImageFile.spec().height();

    const auto inputBitLength = inputFormat.largestChannelBitLength();
    const auto requestBitLength = std::max(imageio::bit_ceil(inputBitLength), 8u);
    FormatDescriptor loadFormat;

    switch (inputImageFile.formatType()) {
    case ImageInputFormatType::exr_uint:
        image = std::make_unique<rgba32image>(width, height);
        loadFormat = createFormatDescriptor(VK_FORMAT_R32G32B32A32_UINT, *this);
        break;

    case ImageInputFormatType::exr_float:
        image = std::make_unique<rgba32fimage>(width, height);
        loadFormat = createFormatDescriptor(VK_FORMAT_R32G32B32A32_SFLOAT, *this);
        break;

    case ImageInputFormatType::npbm: [[fallthrough]];
    case ImageInputFormatType::jpg: [[fallthrough]];
    case ImageInputFormatType::png_l: [[fallthrough]];
    case ImageInputFormatType::png_la: [[fallthrough]];
    case ImageInputFormatType::png_rgb: [[fallthrough]];
    case ImageInputFormatType::png_rgba:
        if (requestBitLength == 8) {
            image = std::make_unique<rgba8image>(width, height);
            loadFormat = createFormatDescriptor(VK_FORMAT_R8G8B8A8_UNORM, *this);
            break;
        } else if (requestBitLength == 16) {
            image = std::make_unique<rgba16image>(width, height);
            loadFormat = createFormatDescriptor(VK_FORMAT_R16G16B16A16_UNORM, *this);
            break;
        } else {
            fatal(rc::INVALID_FILE, "Unsupported format with {}-bit channels.", requestBitLength);
        }
        break;
    }

    inputImageFile.readImage(static_cast<uint8_t*>(*image), image->getByteCount(), 0, 0, loadFormat);
    return image;
}

std::vector<uint8_t> convertUNORMPacked(const std::unique_ptr<Image>& image, uint32_t C0, uint32_t C1, uint32_t C2, uint32_t C3, std::string_view swizzle = "") {
    if (!swizzle.empty())
        image->swizzle(swizzle);

    return image->getUNORMPacked(C0, C1, C2, C3);
}

template <typename T>
std::vector<uint8_t> convertUNORM(const std::unique_ptr<Image>& image, std::string_view swizzle = "") {
    using ComponentT = typename T::Color::value_type;
    static constexpr auto componentCount = T::Color::getComponentCount();
    static constexpr auto bytesPerComponent = sizeof(ComponentT);
    static constexpr auto bits = bytesPerComponent * 8;

    if (!swizzle.empty())
        image->swizzle(swizzle);

    return image->getUNORM(componentCount, bits);
}

template <typename T>
std::vector<uint8_t> convertUNORMSBits(const std::unique_ptr<Image>& image, uint32_t sBits, std::string_view swizzle = "") {
    using ComponentT = typename T::Color::value_type;
    static constexpr auto componentCount = T::Color::getComponentCount();
    static constexpr auto bytesPerComponent = sizeof(ComponentT);
    static constexpr auto bits = bytesPerComponent * 8;

    if (!swizzle.empty())
        image->swizzle(swizzle);

    return image->getUNORM(componentCount, bits, sBits);
}

template <typename T>
std::vector<uint8_t> convertSFLOAT(const std::unique_ptr<Image>& image, std::string_view swizzle = "") {
    using ComponentT = typename T::Color::value_type;
    static constexpr auto componentCount = T::Color::getComponentCount();
    static constexpr auto bytesPerComponent = sizeof(ComponentT);
    static constexpr auto bits = bytesPerComponent * 8;

    if (!swizzle.empty())
        image->swizzle(swizzle);

    return image->getSFloat(componentCount, bits);
}

std::vector<uint8_t> convertB10G11R11(const std::unique_ptr<Image>& image) {
    return image->getB10G11R11();
}

std::vector<uint8_t> convertE5B9G9R9(const std::unique_ptr<Image>& image) {
    return image->getE5B9G9R9();
}

template <typename T>
std::vector<uint8_t> convertUINT(const std::unique_ptr<Image>& image, std::string_view swizzle = "") {
    using ComponentT = typename T::Color::value_type;
    static constexpr auto componentCount = T::Color::getComponentCount();
    static constexpr auto bytesPerComponent = sizeof(ComponentT);
    static constexpr auto bits = bytesPerComponent * 8;

    if (!swizzle.empty())
        image->swizzle(swizzle);

    return image->getUINT(componentCount, bits);
}

std::vector<uint8_t> convertUINTPacked(const std::unique_ptr<Image>& image,
        uint32_t c0 = 0, uint32_t c1 = 0, uint32_t c2 = 0, uint32_t c3 = 0,
        std::string_view swizzle = "") {

    if (!swizzle.empty())
        image->swizzle(swizzle);

    return image->getUINTPacked(c0, c1, c2, c3);
}

std::vector<uint8_t> convertSINTPacked(const std::unique_ptr<Image>& image,
        uint32_t c0 = 0, uint32_t c1 = 0, uint32_t c2 = 0, uint32_t c3 = 0,
        std::string_view swizzle = "") {

    if (!swizzle.empty())
        image->swizzle(swizzle);

    return image->getSINTPacked(c0, c1, c2, c3);
}

template <typename T>
std::vector<uint8_t> convertSINT(const std::unique_ptr<Image>& image, std::string_view swizzle = "") {
    using ComponentT = typename T::Color::value_type;
    static constexpr auto componentCount = T::Color::getComponentCount();
    static constexpr auto bytesPerComponent = sizeof(ComponentT);
    static constexpr auto bits = bytesPerComponent * 8;

    if (!swizzle.empty())
        image->swizzle(swizzle);

    return image->getSINT(componentCount, bits);
}

std::vector<uint8_t> CommandCreate::convert(const std::unique_ptr<Image>& image, VkFormat vkFormat,
        ImageInput& inputFile) {

    const uint32_t inputBitDepth = std::max(8u, inputFile.spec().format().largestChannelBitLength());

    const auto require = [&](uint32_t bitDepth) {
        if (inputBitDepth < bitDepth)
            fatal(rc::INVALID_FILE, "{}: Not enough precision to convert {} bit input to {} bit output for {}.",
                    inputFile.filename(), inputBitDepth, bitDepth, toString(vkFormat));
      if (inputBitDepth > imageio::bit_ceil(bitDepth))
            warning("{}: Possible loss of precision with converting {} bit input to {} bit output for {}.",
                    inputFile.filename(), inputBitDepth, bitDepth, toString(vkFormat));
    };
    const auto requireUNORM = [&](uint32_t bitDepth) {
        switch (inputFile.formatType()) {
        case ImageInputFormatType::png_l: [[fallthrough]];
        case ImageInputFormatType::png_la: [[fallthrough]];
        case ImageInputFormatType::png_rgb: [[fallthrough]];
        case ImageInputFormatType::png_rgba: [[fallthrough]];
        case ImageInputFormatType::npbm: [[fallthrough]];
        case ImageInputFormatType::jpg:
            break; // Accept
        case ImageInputFormatType::exr_uint: [[fallthrough]];
        case ImageInputFormatType::exr_float:
            fatal(rc::INVALID_FILE, "{}: Input file data type \"{}\" does not match the expected input data type of {} bit \"{}\" for {}.",
                    inputFile.filename(), toString(inputFile.formatType()), bitDepth, "UNORM", toString(vkFormat));
        }
        require(bitDepth);
    };
    const auto requireSFloat = [&](uint32_t bitDepth) {
        switch (inputFile.formatType()) {
        case ImageInputFormatType::exr_float:
            break; // Accept
        case ImageInputFormatType::png_l: [[fallthrough]];
        case ImageInputFormatType::png_la: [[fallthrough]];
        case ImageInputFormatType::png_rgb: [[fallthrough]];
        case ImageInputFormatType::png_rgba: [[fallthrough]];
        case ImageInputFormatType::npbm: [[fallthrough]];
        case ImageInputFormatType::jpg: [[fallthrough]];
        case ImageInputFormatType::exr_uint:
            fatal(rc::INVALID_FILE, "{}: Input file data type \"{}\" does not match the expected input data type of {} bit \"{}\" for {}.",
                    inputFile.filename(), toString(inputFile.formatType()), bitDepth, "SFLOAT", toString(vkFormat));
        }
        require(bitDepth);
    };
    const auto requireUINT = [&](uint32_t bitDepth) {
        switch (inputFile.formatType()) {
        case ImageInputFormatType::exr_uint:
            break; // Accept
        case ImageInputFormatType::png_l: [[fallthrough]];
        case ImageInputFormatType::png_la: [[fallthrough]];
        case ImageInputFormatType::png_rgb: [[fallthrough]];
        case ImageInputFormatType::png_rgba: [[fallthrough]];
        case ImageInputFormatType::npbm: [[fallthrough]];
        case ImageInputFormatType::jpg: [[fallthrough]];
        case ImageInputFormatType::exr_float:
            fatal(rc::INVALID_FILE, "{}: Input file data type \"{}\" does not match the expected input data type of {} bit \"{}\" for {}.",
                    inputFile.filename(), toString(inputFile.formatType()), bitDepth, "UINT", toString(vkFormat));
        }
        require(bitDepth);
    };

    // ------------

    switch (vkFormat) {
    // PNG:

    case VK_FORMAT_R8_UNORM: [[fallthrough]];
    case VK_FORMAT_R8_SRGB:
        requireUNORM(8);
        return convertUNORM<r8image>(image);
    case VK_FORMAT_R8G8_UNORM: [[fallthrough]];
    case VK_FORMAT_R8G8_SRGB:
        requireUNORM(8);
        return convertUNORM<rg8image>(image);
    case VK_FORMAT_R8G8B8_UNORM: [[fallthrough]];
    case VK_FORMAT_R8G8B8_SRGB:
        requireUNORM(8);
        return convertUNORM<rgb8image>(image);
    case VK_FORMAT_B8G8R8_UNORM: [[fallthrough]];
    case VK_FORMAT_B8G8R8_SRGB:
        requireUNORM(8);
        return convertUNORM<rgb8image>(image, "bgr1");

        // Verbatim copy with component reordering if needed, extra channels must be dropped.
        //
        // Input files that have 16-bit components must be truncated to
        // 8 bits with a right-shift and a warning must be generated in the stderr.

    case VK_FORMAT_R8G8B8A8_UNORM: [[fallthrough]];
    case VK_FORMAT_R8G8B8A8_SRGB: [[fallthrough]];
    case VK_FORMAT_A8B8G8R8_UNORM_PACK32: [[fallthrough]];
    case VK_FORMAT_A8B8G8R8_SRGB_PACK32:
        requireUNORM(8);
        return convertUNORM<rgba8image>(image);
    case VK_FORMAT_B8G8R8A8_UNORM: [[fallthrough]];
    case VK_FORMAT_B8G8R8A8_SRGB:
        requireUNORM(8);
        return convertUNORM<rgba8image>(image, "bgra");

        // Verbatim copy with component reordering if needed, extra channels must be dropped.

        // Input files that have 16-bit components must be truncated to
        // 8 bits with a right-shift and a warning must be generated in the stderr.

    case VK_FORMAT_ASTC_4x4_UNORM_BLOCK: [[fallthrough]];
    case VK_FORMAT_ASTC_4x4_SRGB_BLOCK: [[fallthrough]];
    case VK_FORMAT_ASTC_5x4_UNORM_BLOCK: [[fallthrough]];
    case VK_FORMAT_ASTC_5x4_SRGB_BLOCK: [[fallthrough]];
    case VK_FORMAT_ASTC_5x5_UNORM_BLOCK: [[fallthrough]];
    case VK_FORMAT_ASTC_5x5_SRGB_BLOCK: [[fallthrough]];
    case VK_FORMAT_ASTC_6x5_UNORM_BLOCK: [[fallthrough]];
    case VK_FORMAT_ASTC_6x5_SRGB_BLOCK: [[fallthrough]];
    case VK_FORMAT_ASTC_6x6_UNORM_BLOCK: [[fallthrough]];
    case VK_FORMAT_ASTC_6x6_SRGB_BLOCK: [[fallthrough]];
    case VK_FORMAT_ASTC_8x5_UNORM_BLOCK: [[fallthrough]];
    case VK_FORMAT_ASTC_8x5_SRGB_BLOCK: [[fallthrough]];
    case VK_FORMAT_ASTC_8x6_UNORM_BLOCK: [[fallthrough]];
    case VK_FORMAT_ASTC_8x6_SRGB_BLOCK: [[fallthrough]];
    case VK_FORMAT_ASTC_8x8_UNORM_BLOCK: [[fallthrough]];
    case VK_FORMAT_ASTC_8x8_SRGB_BLOCK: [[fallthrough]];
    case VK_FORMAT_ASTC_10x5_UNORM_BLOCK: [[fallthrough]];
    case VK_FORMAT_ASTC_10x5_SRGB_BLOCK: [[fallthrough]];
    case VK_FORMAT_ASTC_10x6_UNORM_BLOCK: [[fallthrough]];
    case VK_FORMAT_ASTC_10x6_SRGB_BLOCK: [[fallthrough]];
    case VK_FORMAT_ASTC_10x8_UNORM_BLOCK: [[fallthrough]];
    case VK_FORMAT_ASTC_10x8_SRGB_BLOCK: [[fallthrough]];
    case VK_FORMAT_ASTC_10x10_UNORM_BLOCK: [[fallthrough]];
    case VK_FORMAT_ASTC_10x10_SRGB_BLOCK: [[fallthrough]];
    case VK_FORMAT_ASTC_12x10_UNORM_BLOCK: [[fallthrough]];
    case VK_FORMAT_ASTC_12x10_SRGB_BLOCK: [[fallthrough]];
    case VK_FORMAT_ASTC_12x12_UNORM_BLOCK: [[fallthrough]];
    case VK_FORMAT_ASTC_12x12_SRGB_BLOCK:
        // ASTC texture data composition is performed via
        // R8G8B8A8_UNORM followed by the ASTC encoding
        requireUNORM(8);
        assert(false && "Internal error");
        return {};

        // Passthrough CLI options to the ASTC encoder.

    case VK_FORMAT_R4G4_UNORM_PACK8:
        requireUNORM(8);
        return convertUNORMPacked(image, 4, 4, 0, 0);
    case VK_FORMAT_R5G6B5_UNORM_PACK16:
        requireUNORM(8);
        return convertUNORMPacked(image, 5, 6, 5, 0);
    case VK_FORMAT_B5G6R5_UNORM_PACK16:
        requireUNORM(8);
        return convertUNORMPacked(image, 5, 6, 5, 0, "bgr1");

    case VK_FORMAT_R4G4B4A4_UNORM_PACK16:
        requireUNORM(8);
        return convertUNORMPacked(image, 4, 4, 4, 4);
    case VK_FORMAT_B4G4R4A4_UNORM_PACK16:
        requireUNORM(8);
        return convertUNORMPacked(image, 4, 4, 4, 4, "bgra");
    case VK_FORMAT_R5G5B5A1_UNORM_PACK16:
        requireUNORM(8);
        return convertUNORMPacked(image, 5, 5, 5, 1);
    case VK_FORMAT_B5G5R5A1_UNORM_PACK16:
        requireUNORM(8);
        return convertUNORMPacked(image, 5, 5, 5, 1, "bgra");
    case VK_FORMAT_A1R5G5B5_UNORM_PACK16:
        requireUNORM(8);
        return convertUNORMPacked(image, 1, 5, 5, 5, "argb");
    case VK_FORMAT_A1B5G5R5_UNORM_PACK16_KHR:
        requireUNORM(8);
        return convertUNORMPacked(image, 1, 5, 5, 5, "abgr");
    case VK_FORMAT_A4R4G4B4_UNORM_PACK16:
        requireUNORM(8);
        return convertUNORMPacked(image, 4, 4, 4, 4, "argb");
    case VK_FORMAT_A4B4G4R4_UNORM_PACK16:
        requireUNORM(8);
        return convertUNORMPacked(image, 4, 4, 4, 4, "abgr");

        // Input values must be rounded to the target precision.
        // When the input file contains an sBIT chunk, its values must be taken into account.

    case VK_FORMAT_R10X6_UNORM_PACK16:
        requireUNORM(10);
        return convertUNORMSBits<r16image>(image, 10);
    case VK_FORMAT_R10X6G10X6_UNORM_2PACK16:
        requireUNORM(10);
        return convertUNORMSBits<rg16image>(image, 10);
    case VK_FORMAT_R10X6G10X6B10X6A10X6_UNORM_4PACK16:
        requireUNORM(10);
        return convertUNORMSBits<rgba16image>(image, 10);

    case VK_FORMAT_R12X4_UNORM_PACK16:
        requireUNORM(12);
        return convertUNORMSBits<r16image>(image, 12);
    case VK_FORMAT_R12X4G12X4_UNORM_2PACK16:
        requireUNORM(12);
        return convertUNORMSBits<rg16image>(image, 12);
    case VK_FORMAT_R12X4G12X4B12X4A12X4_UNORM_4PACK16:
        requireUNORM(12);
        return convertUNORMSBits<rgba16image>(image, 12);

        // Input values must be rounded to the target precision.
        // When the input file contains an sBIT chunk, its values must be taken into account.

    case VK_FORMAT_R16_UNORM:
        requireUNORM(16);
        return convertUNORM<r16image>(image);
    case VK_FORMAT_R16G16_UNORM:
        requireUNORM(16);
        return convertUNORM<rg16image>(image);
    case VK_FORMAT_R16G16B16_UNORM:
        requireUNORM(16);
        return convertUNORM<rgb16image>(image);
    case VK_FORMAT_R16G16B16A16_UNORM:
        requireUNORM(16);
        return convertUNORM<rgba16image>(image);

        // Verbatim copy, extra channels must be dropped.
        // Input PNG file must be 16-bit with sBIT chunk missing or signaling 16 bits.

    case VK_FORMAT_A2R10G10B10_UNORM_PACK32:
        requireUNORM(10);
        return convertUNORMPacked(image, 2, 10, 10, 10, "argb");
    case VK_FORMAT_A2B10G10R10_UNORM_PACK32:
        requireUNORM(10);
        return convertUNORMPacked(image, 2, 10, 10, 10, "abgr");

        // Input values must be rounded to the target precision.
        // When the input file contains an sBIT chunk, its values must be taken into account.

    case VK_FORMAT_G8B8G8R8_422_UNORM: [[fallthrough]];
    case VK_FORMAT_B8G8R8G8_422_UNORM: [[fallthrough]];
    case VK_FORMAT_G10X6B10X6G10X6R10X6_422_UNORM_4PACK16: [[fallthrough]];
    case VK_FORMAT_B10X6G10X6R10X6G10X6_422_UNORM_4PACK16: [[fallthrough]];
    case VK_FORMAT_G12X4B12X4G12X4R12X4_422_UNORM_4PACK16: [[fallthrough]];
    case VK_FORMAT_B12X4G12X4R12X4G12X4_422_UNORM_4PACK16: [[fallthrough]];
    case VK_FORMAT_G16B16G16R16_422_UNORM: [[fallthrough]];
    case VK_FORMAT_B16G16R16G16_422_UNORM:
        fatal(rc::INVALID_ARGUMENTS, "Unsupported format for non-raw create: {}.", toString(options.vkFormat));
        break;

    // EXR:

    case VK_FORMAT_R8_UINT:
        requireSFloat(16);
        return convertUINT<r8image>(image);
    case VK_FORMAT_R8_SINT:
        requireSFloat(16);
        return convertSINT<r8image>(image);
    case VK_FORMAT_R16_UINT:
        requireSFloat(32);
        return convertUINT<r16image>(image);
    case VK_FORMAT_R16_SINT:
        requireSFloat(32);
        return convertSINT<r16image>(image);
    case VK_FORMAT_R32_UINT:
        requireUINT(32);
        return convertUINT<r32image>(image);
    case VK_FORMAT_R8G8_UINT:
        requireSFloat(16);
        return convertUINT<rg8image>(image);
    case VK_FORMAT_R8G8_SINT:
        requireSFloat(16);
        return convertSINT<rg8image>(image);
    case VK_FORMAT_R16G16_UINT:
        requireSFloat(32);
        return convertUINT<rg16image>(image);
    case VK_FORMAT_R16G16_SINT:
        requireSFloat(32);
        return convertSINT<rg16image>(image);
    case VK_FORMAT_R32G32_UINT:
        requireUINT(32);
        return convertUINT<rg32image>(image);
    case VK_FORMAT_R8G8B8_UINT:
        requireSFloat(16);
        return convertUINT<rgb8image>(image);
    case VK_FORMAT_R8G8B8_SINT:
        requireSFloat(16);
        return convertSINT<rgb8image>(image);
    case VK_FORMAT_B8G8R8_UINT:
        requireSFloat(16);
        return convertUINT<rgb8image>(image, "bgr1");
    case VK_FORMAT_B8G8R8_SINT:
        requireSFloat(16);
        return convertSINT<rgb8image>(image, "bgr1");
    case VK_FORMAT_R16G16B16_UINT:
        requireSFloat(32);
        return convertUINT<rgb16image>(image);
    case VK_FORMAT_R16G16B16_SINT:
        requireSFloat(32);
        return convertSINT<rgb16image>(image);
    case VK_FORMAT_R32G32B32_UINT:
        requireUINT(32);
        return convertUINT<rgb32image>(image);
    case VK_FORMAT_R8G8B8A8_UINT: [[fallthrough]];
    case VK_FORMAT_A8B8G8R8_UINT_PACK32:
        requireSFloat(16);
        return convertUINT<rgba8image>(image);
    case VK_FORMAT_R8G8B8A8_SINT: [[fallthrough]];
    case VK_FORMAT_A8B8G8R8_SINT_PACK32:
        requireSFloat(16);
        return convertSINT<rgba8image>(image);
    case VK_FORMAT_B8G8R8A8_UINT:
        requireSFloat(16);
        return convertUINT<rgba8image>(image, "bgra");
    case VK_FORMAT_B8G8R8A8_SINT:
        requireSFloat(16);
        return convertSINT<rgba8image>(image, "bgra");
    case VK_FORMAT_R16G16B16A16_UINT:
        requireSFloat(32);
        return convertUINT<rgba16image>(image);
    case VK_FORMAT_R16G16B16A16_SINT:
        requireSFloat(32);
        return convertSINT<rgba16image>(image);
    case VK_FORMAT_R32G32B32A32_UINT:
        requireUINT(32);
        return convertUINT<rgba32image>(image);

    case VK_FORMAT_A2R10G10B10_UINT_PACK32:
        requireSFloat(16);
        return convertUINTPacked(image, 2, 10, 10, 10, "argb");
    case VK_FORMAT_A2R10G10B10_SINT_PACK32:
        requireSFloat(16);
        return convertSINTPacked(image, 2, 10, 10, 10, "argb");
    case VK_FORMAT_A2B10G10R10_UINT_PACK32:
        requireSFloat(16);
        return convertUINTPacked(image, 2, 10, 10, 10, "abgr");
    case VK_FORMAT_A2B10G10R10_SINT_PACK32:
        requireSFloat(16);
        return convertSINTPacked(image, 2, 10, 10, 10, "abgr");

        // The same EXR pixel types as for the decoding must be enforced.
        // Extra channels must be dropped.

    case VK_FORMAT_R16_SFLOAT:
        requireSFloat(16);
        return convertSFLOAT<r16image>(image);
    case VK_FORMAT_R16G16_SFLOAT:
        requireSFloat(16);
        return convertSFLOAT<rg16image>(image);
    case VK_FORMAT_R16G16B16_SFLOAT:
        requireSFloat(16);
        return convertSFLOAT<rgb16image>(image);
    case VK_FORMAT_R16G16B16A16_SFLOAT:
        requireSFloat(16);
        return convertSFLOAT<rgba16image>(image);

    case VK_FORMAT_R32_SFLOAT:
        requireSFloat(32);
        return convertSFLOAT<r32image>(image);
    case VK_FORMAT_R32G32_SFLOAT:
        requireSFloat(32);
        return convertSFLOAT<rg32image>(image);
    case VK_FORMAT_R32G32B32_SFLOAT:
        requireSFloat(32);
        return convertSFLOAT<rgb32image>(image);
    case VK_FORMAT_R32G32B32A32_SFLOAT:
        requireSFloat(32);
        return convertSFLOAT<rgba32image>(image);

        // The same EXR pixel types as for the decoding must be enforced.
        // Extra channels must be dropped.

    case VK_FORMAT_B10G11R11_UFLOAT_PACK32:
        requireSFloat(16);
        return convertB10G11R11(image);
    case VK_FORMAT_E5B9G9R9_UFLOAT_PACK32:
        requireSFloat(16);
        return convertE5B9G9R9(image);

        // Input data must be rounded to the target precision.

    case VK_FORMAT_D16_UNORM: [[fallthrough]];
    case VK_FORMAT_X8_D24_UNORM_PACK32: [[fallthrough]];
    case VK_FORMAT_D32_SFLOAT: [[fallthrough]];
    case VK_FORMAT_S8_UINT: [[fallthrough]];
    case VK_FORMAT_D16_UNORM_S8_UINT: [[fallthrough]];
    case VK_FORMAT_D24_UNORM_S8_UINT: [[fallthrough]];
    case VK_FORMAT_D32_SFLOAT_S8_UINT:
        fatal(rc::INVALID_ARGUMENTS, "Unsupported format for non-raw create: {}.", toString(options.vkFormat));
        break;

    case VK_FORMAT_A8_UNORM_KHR:
        // Special case for alpha-only
        requireUNORM(8);
        return convertUNORM<r8image>(image, "a000");
        break;

        // Not supported

    default:
        fatal(rc::INVALID_ARGUMENTS, "Requested format conversion is not yet implemented for: {}.", toString(options.vkFormat));
    }

    assert(false && "Internal error");
    return {};
}

KTXTexture2 CommandCreate::createTexture(const ImageSpec& target) {
    ktxTextureCreateInfo createInfo;
    std::memset(&createInfo, 0, sizeof(createInfo));

    assert(target.depth() == baseDepth);

    createInfo.vkFormat = options.vkFormat;
    createInfo.numFaces = numFaces;
    createInfo.numLayers = numLayers;
    createInfo.isArray = options.layers > 0u;
    createInfo.baseWidth = target.width();
    createInfo.baseHeight = target.height();
    createInfo.baseDepth = target.depth();
    createInfo.numDimensions = options._1d ? 1 : (options.depth > 0u ? 3 : 2);

    if (options.mipmapRuntime) {
        createInfo.generateMipmaps = true;
        createInfo.numLevels = 1;
    } else {
        createInfo.generateMipmaps = false;
        if (options.mipmapGenerate) {
            const auto maxDimension = std::max(target.width(), std::max(target.height(), target.depth()));
            const auto maxLevels = log2(maxDimension) + 1;
            createInfo.numLevels = options.levels.value_or(maxLevels);
        } else {
            createInfo.numLevels = numLevels;
        }
    }

    KTXTexture2 texture{nullptr};
    ktx_error_code_e ret = ktxTexture2_Create(&createInfo, KTX_TEXTURE_CREATE_ALLOC_STORAGE, texture.pHandle());
    if (KTX_SUCCESS != ret)
        fatal(rc::KTX_FAILURE, "Failed to create ktxTexture: libktx error: {}", ktxErrorString(ret));

    KHR_DFDSETVAL(texture->pDfd + 1, PRIMARIES, target.format().primaries());
    KHR_DFDSETVAL(texture->pDfd + 1, TRANSFER, target.format().transfer());

    return texture;
}

void CommandCreate::generateMipLevels(KTXTexture2& texture, std::unique_ptr<Image> image, ImageInput& inputFile,
        uint32_t numMipLevels, uint32_t layerIndex, uint32_t faceIndex, uint32_t depthSliceIndex) {

    if (isFormatINT(static_cast<VkFormat>(texture->vkFormat)))
        fatal(rc::NOT_SUPPORTED, "Mipmap generation for SINT or UINT format {} is not supported.", toString(static_cast<VkFormat>(texture->vkFormat)));

    const auto baseWidth = image->getWidth();
    const auto baseHeight = image->getHeight();

    for (uint32_t mipLevelIndex = 1; mipLevelIndex < numMipLevels; ++mipLevelIndex) {
        const auto mipImageWidth = std::max(1u, baseWidth >> (mipLevelIndex));
        const auto mipImageHeight = std::max(1u, baseHeight >> (mipLevelIndex));

        try {
            image = image->resample(mipImageWidth, mipImageHeight,
                    options.mipmapFilter.value_or(options.defaultMipmapFilter).c_str(),
                    options.mipmapFilterScale.value_or(options.defaultMipmapFilterScale),
                    options.mipmapWrap.value_or(options.defaultMipmapWrap));
        } catch (const std::exception& e) {
            fatal(rc::RUNTIME_ERROR, "Mipmap generation failed: {}", e.what());
        }

        const auto imageData = convert(image, options.vkFormat, inputFile);

        const auto ret = ktxTexture_SetImageFromMemory(
                texture,
                mipLevelIndex,
                layerIndex,
                faceIndex + depthSliceIndex, // Faces and Depths are mutually exclusive, Addition is acceptable
                imageData.data(),
                imageData.size());
        assert(ret == KTX_SUCCESS && "Internal error"); (void) ret;
    }
}

void CommandCreate::selectASTCMode(uint32_t bitLength) {
    if (options.mode == KTX_PACK_ASTC_ENCODER_MODE_DEFAULT) {
        // If no astc mode option is specified and if input is <= 8bit
        // default to LDR otherwise default to HDR
        options.mode = bitLength <= 8 ? KTX_PACK_ASTC_ENCODER_MODE_LDR : KTX_PACK_ASTC_ENCODER_MODE_HDR;
    } else {
        if (bitLength > 8 && options.mode == KTX_PACK_ASTC_ENCODER_MODE_LDR)
            // Input is > 8-bit and user wants LDR, issue quality loss warning.
            warning("Input file is 16-bit but ASTC LDR option is specified. Expect quality loss in the output.");
        else if (bitLength < 16 && options.mode == KTX_PACK_ASTC_ENCODER_MODE_HDR)
            // Input is < 16-bit and user wants HDR, issue warning.
            warning("Input file is not 16-bit but HDR option is specified.");
    }

    // ASTC Encoding is performed by first creating a RGBA8 texture then encode it afterward

    // Encode based on non-8-bit input (aka true HDR) is currently not supported by
    // ktxTexture2_CompressAstcEx. Once supported suitable formats can be chosen here
    if (isFormatSRGB(options.vkFormat))
        options.vkFormat = VK_FORMAT_R8G8B8A8_SRGB;
    else
        options.vkFormat = VK_FORMAT_R8G8B8A8_UNORM;
}

std::unique_ptr<const ColorPrimaries> CommandCreate::createColorPrimaries(khr_df_primaries_e primaries) const {
    switch (primaries) {
    case KHR_DF_PRIMARIES_BT709:
        return std::make_unique<ColorPrimariesBT709>();
    case KHR_DF_PRIMARIES_BT601_EBU:
        return std::make_unique<ColorPrimariesBT601_625_EBU>();
    case KHR_DF_PRIMARIES_BT601_SMPTE:
        return std::make_unique<ColorPrimariesBT601_525_SMPTE>();
    case KHR_DF_PRIMARIES_BT2020:
        return std::make_unique<ColorPrimariesBT2020>();
    case KHR_DF_PRIMARIES_CIEXYZ:
        return std::make_unique<ColorPrimariesCIEXYZ>();
    case KHR_DF_PRIMARIES_ACES:
        return std::make_unique<ColorPrimariesACES>();
    case KHR_DF_PRIMARIES_ACESCC:
        return std::make_unique<ColorPrimariesACEScc>();
    case KHR_DF_PRIMARIES_NTSC1953:
        return std::make_unique<ColorPrimariesNTSC1953>();
    case KHR_DF_PRIMARIES_PAL525:
        return std::make_unique<ColorPrimariesPAL525>();
    case KHR_DF_PRIMARIES_DISPLAYP3:
        return std::make_unique<ColorPrimariesDisplayP3>();
    case KHR_DF_PRIMARIES_ADOBERGB:
        return std::make_unique<ColorPrimariesAdobeRGB>();
    default:
        assert(false);
        // We return BT709 by default if some error happened
        return std::make_unique<ColorPrimariesBT709>();
    }
}

void CommandCreate::determineTargetColorSpace(const ImageInput& in, ImageSpec& target, ColorSpaceInfo& colorSpaceInfo) {
    // Primaries handling:
    //
    // 1. Use assign-primaries option value, if set.
    // 2. Use primaries info given by plugin.
    // 3. If no primaries info and input is PNG use PNG spec.
    //    recommendation of BT709/sRGB otherwise leave as
    //    UNSPECIFIED.
    // 4. If convert-primaries is specified but no primaries info is
    //    given by the plugin then fail.
    // 5. If convert-primaries is specified and primaries info determined
    //    above is different then set up conversion.
    const ImageSpec& spec = in.spec();

    // Set Primaries
    colorSpaceInfo.usedInputPrimaries = spec.format().primaries();
    if (options.assignPrimaries.has_value()) {
        colorSpaceInfo.usedInputPrimaries = options.assignPrimaries.value();
        target.format().setPrimaries(options.assignPrimaries.value());
    } else if (spec.format().primaries() != KHR_DF_PRIMARIES_UNSPECIFIED) {
        target.format().setPrimaries(spec.format().primaries());
    } else {
        if (!in.formatName().compare("png")) {
            warning("No color primaries in PNG input file \"{}\", defaulting to BT.709.", in.filename());
            colorSpaceInfo.usedInputPrimaries = KHR_DF_PRIMARIES_BT709;
            target.format().setPrimaries(KHR_DF_PRIMARIES_BT709);
        } else {
            // Leave as unspecified.
            target.format().setPrimaries(spec.format().primaries());
        }
    }

    if (options.convertPrimaries.has_value()) {
        if (colorSpaceInfo.usedInputPrimaries == KHR_DF_PRIMARIES_UNSPECIFIED) {
            fatal(rc::INVALID_FILE, "Cannot convert primaries as no information about the color primaries "
                "is available in the input file \"{}\". Use --assign-primaries to specify one.", in.filename());
        } else if (options.convertPrimaries.value() != colorSpaceInfo.usedInputPrimaries) {
            colorSpaceInfo.srcColorPrimaries = createColorPrimaries(colorSpaceInfo.usedInputPrimaries);
            colorSpaceInfo.dstColorPrimaries = createColorPrimaries(options.convertPrimaries.value());
            target.format().setPrimaries(options.convertPrimaries.value());
        }
    }

    // OETF / Transfer function handling in priority order:
    //
    // 1. Use assign-oetf option value, if set.
    // 2. Use OETF signalled by plugin as the input transfer function if
    //    linear, sRGB, ITU, or PQ EOTF. For all others, throw error.
    // 3. If ICC profile signalled, throw error. Known ICC profiles are
    //    handled by the plugin.
    // 4. If gamma of 1.0 signalled assume linear input transfer function.
    //    If gamma of .45454 signalled, set up for conversion from gamma
    //    and warn user about the conversion.
    //    If gamma of 0.0 is signalled, for PNG follow W3C recommendation
    //    per step 5. For any other gamma value, just convert it.
    // 5. If no color info is signalled, and input is PNG follow W3C
    //    recommendation of sRGB for 8-bit, linear otherwise. For other input
    //    formats throw error.
    // 6. Convert OETF based on convert-oetf option value or as described
    //    above.

    colorSpaceInfo.usedInputTransferFunction = KHR_DF_TRANSFER_UNSPECIFIED;
    if (options.assignOETF.has_value()) {
        if (options.assignOETF == KHR_DF_TRANSFER_SRGB) {
            colorSpaceInfo.srcTransferFunction = std::make_unique<TransferFunctionSRGB>();
        } else {
            assert(options.assignOETF == KHR_DF_TRANSFER_LINEAR);
            colorSpaceInfo.srcTransferFunction = std::make_unique<TransferFunctionLinear>();
        }
        colorSpaceInfo.usedInputTransferFunction = options.assignOETF.value();
        target.format().setTransfer(options.assignOETF.value());
    } else {
        // Set image's OETF as indicated by metadata.
        if (spec.format().transfer() != KHR_DF_TRANSFER_UNSPECIFIED) {
            colorSpaceInfo.usedInputTransferFunction = spec.format().transfer();
            switch (spec.format().transfer()) {
            case KHR_DF_TRANSFER_LINEAR:
                colorSpaceInfo.srcTransferFunction = std::make_unique<TransferFunctionLinear>();
                break;
            case KHR_DF_TRANSFER_SRGB:
                colorSpaceInfo.srcTransferFunction = std::make_unique<TransferFunctionSRGB>();
                break;
            case KHR_DF_TRANSFER_ITU:
                colorSpaceInfo.srcTransferFunction = std::make_unique<TransferFunctionITU>();
                break;
            case KHR_DF_TRANSFER_PQ_EOTF:
                colorSpaceInfo.srcTransferFunction = std::make_unique<TransferFunctionBT2100_PQ_EOTF>();
                break;
            default:
                fatal(rc::INVALID_FILE, "Transfer function {} used by input file \"{}\" is not supported by KTX. "
                    "Use --assign-oetf to specify a different one.",
                    toString(spec.format().transfer()), in.filename());
            }
        } else if (spec.format().iccProfileName().size()) {
            fatal(rc::INVALID_FILE,
                "Input file \"{}\" contains unsupported ICC profile \"{}\". Use --assign-oetf to specify a different one.",
                in.filename(), spec.format().iccProfileName());
        } else if (spec.format().oeGamma() > 0.0f) {
            if (spec.format().oeGamma() > .45450f && spec.format().oeGamma() < .45460f) {
                // N.B The previous loader matched oeGamma .45455 to the sRGB
                // OETF and did not do an OETF transformation. In this loader
                // we decode and reencode. Previous behavior can be obtained
                // with the --assign_oetf option to toktx.
                //
                // This change results in 1 bit differences in the LSB of
                // some color values noticeable only when directly comparing
                // images produced before and after this change of loader.
                warning("Converting gamma 2.2f to sRGB. Use --assign-oetf srgb to force treating input as sRGB.");
                colorSpaceInfo.srcTransferFunction = std::make_unique<TransferFunctionGamma>(spec.format().oeGamma());
            } else if (spec.format().oeGamma() == 1.0) {
                colorSpaceInfo.usedInputTransferFunction = KHR_DF_TRANSFER_LINEAR;
                colorSpaceInfo.srcTransferFunction = std::make_unique<TransferFunctionLinear>();
            } else if (spec.format().oeGamma() > 0.0f) {
                // We allow any gamma, there is not really a reason why we could not allow such input
                colorSpaceInfo.srcTransferFunction = std::make_unique<TransferFunctionGamma>(spec.format().oeGamma());
            } else if (spec.format().oeGamma() == 0.0f) {
                if (!in.formatName().compare("png")) {
                    // If 8-bit, treat as sRGB, otherwise treat as linear.
                    if (spec.format().channelBitLength() == 8) {
                        colorSpaceInfo.usedInputTransferFunction = KHR_DF_TRANSFER_SRGB;
                        colorSpaceInfo.srcTransferFunction = std::make_unique<TransferFunctionSRGB>();
                    } else {
                        colorSpaceInfo.usedInputTransferFunction = KHR_DF_TRANSFER_LINEAR;
                        colorSpaceInfo.srcTransferFunction = std::make_unique<TransferFunctionLinear>();
                    }
                    warning("Ignoring reported gamma of 0.0f in {}-bit PNG input file \"{}\". Handling as {}.",
                        spec.format().channelBitLength(), in.filename(), toString(colorSpaceInfo.usedInputTransferFunction));
                } else {
                    fatal(rc::INVALID_FILE,
                        "Input file \"{}\" has gamma 0.0f. Use --assign-oetf to specify transfer function.");
                }
            } else {
                if (!options.convertOETF.has_value()) {
                    fatal(rc::INVALID_FILE, "Gamma {} not automatically supported by KTX. Specify handing with "
                        "--convert-oetf or --assign-oetf.");
                }
            }
        } else if (!in.formatName().compare("png")) {
            // If 8-bit, treat as sRGB, otherwise treat as linear.
            if (spec.format().channelBitLength() == 8) {
                colorSpaceInfo.usedInputTransferFunction = KHR_DF_TRANSFER_SRGB;
                colorSpaceInfo.srcTransferFunction = std::make_unique<TransferFunctionSRGB>();
            } else {
                colorSpaceInfo.usedInputTransferFunction = KHR_DF_TRANSFER_LINEAR;
                colorSpaceInfo.srcTransferFunction = std::make_unique<TransferFunctionLinear>();
            }
            warning("No transfer function can be determined from {}-bit PNG input file \"{}\", defaulting to {}. Use --assign-oetf to override.",
                spec.format().channelBitLength(), in.filename(), toString(colorSpaceInfo.usedInputTransferFunction));
        }
    }

    if (options.convertOETF.has_value()) {
        target.format().setTransfer(options.convertOETF.value());
    }

    // Need to do color conversion if either the transfer functions don't match or the primaries
    if (target.format().transfer() != colorSpaceInfo.usedInputTransferFunction ||
        target.format().primaries() != colorSpaceInfo.usedInputPrimaries) {
        if (colorSpaceInfo.srcTransferFunction == nullptr)
            fatal(rc::INVALID_FILE,
                "No transfer function can be determined from input file \"{}\". Use --assign-oetf to specify one.", in.filename());

        switch (target.format().transfer()) {
        case KHR_DF_TRANSFER_LINEAR:
            colorSpaceInfo.dstTransferFunction = std::make_unique<TransferFunctionLinear>();
            break;
        case KHR_DF_TRANSFER_SRGB:
            colorSpaceInfo.dstTransferFunction = std::make_unique<TransferFunctionSRGB>();
            break;
        default:
            assert(false);
            break;
        }
    }
}

void CommandCreate::checkSpecsMatch(const ImageInput& currentFile, const ImageSpec& firstSpec) {
    const FormatDescriptor& firstFormat = firstSpec.format();
    const FormatDescriptor& currentFormat = currentFile.spec().format();

    if (currentFormat.transfer() != firstFormat.transfer()) {
        if (options.assignOETF.has_value()) {
            warning("Input image \"{}\" has different transfer function ({}) than the first image ({})"
                " but will be treated identically as specified by the --assign-oetf option.",
                currentFile.filename(), toString(currentFormat.transfer()), toString(firstFormat.transfer()));
        } else if (options.convertOETF.has_value()) {
            warning("Input image \"{}\" has different transfer function ({}) than the first image ({})"
                " and thus will go through different transfer function conversion to the target transfer"
                " function specified by the --convert-oetf option.",
                currentFile.filename(), toString(currentFormat.transfer()), toString(firstFormat.transfer()));
        } else {
            fatal(rc::INVALID_FILE, "Input image \"{}\" has different transfer function ({}) than the first image ({})."
                " Use --assign-oetf or --convert-oetf to specify handling and stop this error.",
                currentFile.filename(), toString(currentFormat.transfer()), toString(firstFormat.transfer()));
        }
    }

    if (currentFormat.oeGamma() != firstFormat.oeGamma()) {
        auto currentGamma = currentFormat.oeGamma() != -1 ? std::to_string(currentFormat.oeGamma()) : "no gamma";
        auto firstGamma = firstFormat.oeGamma() != -1 ? std::to_string(firstFormat.oeGamma()) : "no gamma";
        if (options.assignOETF.has_value()) {
            warning("Input image \"{}\" has different gamma ({}) than the first image ({})"
                " but will be treated identically as specified by the --assign-oetf option.",
                currentFile.filename(), currentGamma, firstGamma);
        } else if (options.convertOETF.has_value()) {
            warning("Input image \"{}\" has different gamma ({}) than the first image ({})"
                " and thus will go through different transfer function conversion to the target transfer"
                " function specified by the --convert-oetf option.",
                currentFile.filename(), currentGamma, firstGamma);
        } else {
            fatal(rc::INVALID_FILE, "Input image \"{}\" has different gamma ({}) than the first image ({})."
                " Use --assign-oetf or --convert-oetf to specify handling and stop this error.",
                currentFile.filename(), currentGamma, firstGamma);
        }
    }

    if (currentFormat.primaries() != firstFormat.primaries()) {
        if (options.assignPrimaries.has_value()) {
            warning("Input image \"{}\" has different primaries ({}) than the first image ({})"
                " but will be treated identically as specified by the --assign-primaries option.",
                currentFile.filename(), toString(currentFormat.primaries()), toString(firstFormat.primaries()));
        } else if (options.convertPrimaries.has_value()) {
            warning("Input image \"{}\" has different primaries ({}) than the first image ({})"
                " and thus will go through different primaries conversion to the target primaries"
                " specified by the --convert-primaries option.",
                currentFile.filename(), toString(currentFormat.primaries()), toString(firstFormat.primaries()));
        } else {
            fatal(rc::INVALID_FILE, "Input image \"{}\" has different primaries ({}) than the first image ({})."
                " Use --assign-primaries or --convert-primaries to specify handling and stop this error.",
                currentFile.filename(), toString(currentFormat.primaries()), toString(firstFormat.primaries()));
        }
    }

    if (currentFormat.channelCount() != firstFormat.channelCount()) {
        warning("Input image \"{}\" has a different component count than the first image.", currentFile.filename());
    }
}

} // namespace ktx

KTX_COMMAND_ENTRY_POINT(ktxCreate, ktx::CommandCreate)<|MERGE_RESOLUTION|>--- conflicted
+++ resolved
@@ -104,12 +104,8 @@
                 (kFormat, "VkFormat enum that specifies the data format of the images in the output KTX file."
                     " The enum names are matching the VkFormats without the VK_FORMAT_ prefix."
                     " The VK_FORMAT_ prefix is ignored if present."
-<<<<<<< HEAD
                     "\nWhen used with --encode it specifies the format of the texture object created as input to "
                     " the encoding step before the encoding step."
-=======
-                    "\nWhen used with --encode it specifies the target format before the encoding step."
->>>>>>> a46e85fd
                     " In this case it must be one of:"
                     "\n    R8_UNORM"
                     "\n    R8_SRGB"
@@ -605,14 +601,7 @@
     The following are available:
     <dl>
         <dt>\--format &lt;enum&gt;</dt>
-<<<<<<< HEAD
         <dd>VkFormat enum that specifies the data format of the images in the output KTX file.
-            The enum names are matching the VkFormats without the VK_FORMAT_ prefix.
-            The VK_FORMAT_ prefix is ignored if present.<br />
-            When used with --encode it specifies the format of the texture object created as input
-            to the encoding step before the encoding step.
-=======
-        <dd>KTX format enum that specifies the data format of the images in the created texture.
             The enum names are matching the VkFormats without the VK_FORMAT_ prefix.
             The VK_FORMAT_ prefix is ignored if present. Case insensitive. Required.<br />
             <br />
@@ -626,7 +615,6 @@
             when an ASTC format is specified.<br /> -->
             <br />
             When used with @b \--encode it specifies the target format before the encoding step.
->>>>>>> a46e85fd
             In this case it must be one of:
             <ul>
                 <li>R8_UNORM</li>
@@ -638,15 +626,11 @@
                 <li>R8G8B8A8_UNORM</li>
                 <li>R8G8B8A8_SRGB</li>
             </ul>
-<<<<<<< HEAD
             If the format is an ASTC format the ASTC encoder specific options become valid,
             otherwise they are ignored.<br />
             The format will be used to verify and load all input files into a texture before encoding.<br />
             Case insensitive. Required.</dd>
             @snippet{doc} ktx/astc_utils.h command options_astc
-=======
-            The format will be used to verify and load all input files into a texture before
-            performing any specified encoding.
         </dd>
         <dt>\--encode basis-lz | uastc</dt>
         <dd>Encode the texture with the specified codec before saving it.
@@ -656,7 +640,6 @@
             are ignored. Case-insensitive.</dd>
 
             @snippet{doc} ktx/encode_utils_basis.h command options_basis_encoders
->>>>>>> a46e85fd
         <dt>\--1d</dt>
         <dd>Create a 1D texture. If not set the texture will be a 2D or 3D texture.</dd>
         <dt>\--cubemap</dt>
