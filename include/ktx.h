--- conflicted
+++ resolved
@@ -1246,7 +1246,6 @@
 @~English
 @page libktx_history Revision History
 
-<<<<<<< HEAD
 @section v7 Version 3.0.1
 Fixed:
 @li GitHub issue #159: compile failure with recent Vulkan SDKs.
@@ -1256,9 +1255,6 @@
 @li Incorrect block width and height calculations for sizes that are not
     a multiple of the block size.
 @li Incorrect KTXorientation key in test images.
-=======
-@section v7 @includedoc VERSION
->>>>>>> 4c2601dd
 
 @section v6 Version 3.0
 Added:
