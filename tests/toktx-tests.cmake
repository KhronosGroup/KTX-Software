# Copyright 2020 Andreas Atteneder
# SPDX-License-Identifier: Apache-2.0

add_test( NAME toktx-test-help
    COMMAND toktx --help
)

add_test( NAME toktx-test-version
    COMMAND toktx --version
)
set_tests_properties(
    toktx-test-version
PROPERTIES
    PASS_REGULAR_EXPRESSION "^toktx v[0-9\\.]+"
)

add_test( NAME toktx-test-foobar
    COMMAND toktx --foobar
)

add_test( NAME toktx-automipmap-mipmaps
    COMMAND toktx --automipmap --mipmaps a b
)
add_test( NAME toktx-alpha
    COMMAND toktx --alpha a b
)
add_test( NAME toktx-luminance
    COMMAND toktx --luminance a b
)
add_test( NAME toktx-zcmp-bcmp
    COMMAND toktx --zcmp --bcmp a b
)
add_test( NAME toktx-bcmp-uastc
    COMMAND toktx --bcmp --uastc a b
)
add_test( NAME toktx-scale-resize
    COMMAND toktx --scale 0.5 --resize 10x40 a b
)
add_test( NAME toktx-mipmap-resize
    COMMAND toktx --mipmap --resize 10x40 a b c
)
add_test( NAME toktx-only-max-endpoints
    COMMAND toktx --max_endpoints 5000 a b
)
add_test( NAME toktx-only-max-selectors
    COMMAND toktx --max_selectors 6000 a b
)

add_test( NAME toktx-swizzle-gt-4
    COMMAND toktx --swizzle rgbargba a b
)

add_test( NAME toktx-invalid-swizzle-char
    COMMAND toktx --swizzle rrrh a b
)

add_test( NAME toktx-invalid-target-type
    COMMAND toktx --target_type RGBH a b
)

add_test( NAME toktx-set-oetf-second-file-no-error
    COMMAND toktx --lower_left_maps_to_s0t0 --mipmap --nometadata --assign_oetf linear -- - ../srcimages/level0.ppm ../srcimages/level1.ppm ../srcimages/level2.ppm ../srcimages/level3.ppm ../srcimages/level4.ppm ../srcimages/level5.ppm ../srcimages/level6.ppm
    WORKING_DIRECTORY ${CMAKE_CURRENT_SOURCE_DIR}/testimages
)

add_test( NAME toktx-convert-oetf-second-file-no-error
    COMMAND toktx --lower_left_maps_to_s0t0 --mipmap --nometadata --convert_oetf linear -- - ../srcimages/level0.ppm ../srcimages/level1.ppm ../srcimages/level2.ppm ../srcimages/level3.ppm ../srcimages/level4.ppm ../srcimages/level5.ppm ../srcimages/level6.ppm
    WORKING_DIRECTORY ${CMAKE_CURRENT_SOURCE_DIR}/testimages
)

add_test( NAME toktx-change-target-type-second-file-no-error
    COMMAND toktx --lower_left_maps_to_s0t0 --mipmap --nometadata --target_type RGBA -- - ../srcimages/level0.ppm ../srcimages/level1.ppm ../srcimages/level2.ppm ../srcimages/level3.ppm ../srcimages/level4.ppm ../srcimages/level5.ppm ../srcimages/level6.ppm
    WORKING_DIRECTORY ${CMAKE_CURRENT_SOURCE_DIR}/testimages
)

add_test( NAME toktx-different-colortype-second-file-error
    COMMAND toktx --lower_left_maps_to_s0t0 --mipmap --nometadata -- - ../srcimages/level0.ppm ../srcimages/level1-alpha.pam ../srcimages/level2.ppm ../srcimages/level3.ppm ../srcimages/level4.ppm ../srcimages/level5.ppm ../srcimages/level6.ppm
    WORKING_DIRECTORY ${CMAKE_CURRENT_SOURCE_DIR}/testimages
)

add_test( NAME toktx-different-colortype-second-file-warning
    COMMAND toktx --lower_left_maps_to_s0t0 --mipmap --nometadata --target_type RGBA -- - ../srcimages/level0.ppm ../srcimages/level1-alpha.pam ../srcimages/level2.ppm ../srcimages/level3.ppm ../srcimages/level4.ppm ../srcimages/level5.ppm ../srcimages/level6.ppm
    WORKING_DIRECTORY ${CMAKE_CURRENT_SOURCE_DIR}/testimages
)

add_test( NAME toktx-depth-layers
    COMMAND toktx --depth 4 --layers 4 a b c d e
)

add_test( NAME toktx-depth-genmipmap
    COMMAND toktx --test --depth 7 --genmipmap --t2 3dtex_7_mipmap_reference_u.ktx2 ../srcimages/red16.png ../srcimages/orange16.png ../srcimages/yellow16.png ../srcimages/green16.png ../srcimages/blue16.png ../srcimages/indigo16.png ../srcimages/violet16.png
)

set_tests_properties(
    toktx-test-foobar
    toktx-automipmap-mipmaps
    toktx-alpha
    toktx-luminance
    toktx-zcmp-bcmp
    toktx-bcmp-uastc
    toktx-scale-resize
    toktx-mipmap-resize
    toktx-only-max-endpoints
    toktx-only-max-selectors
    toktx-swizzle-gt-4
    toktx-invalid-swizzle-char
    toktx-invalid-target-type
    toktx-different-colortype-second-file-error
    toktx-depth-layers
    toktx-depth-genmipmap
PROPERTIES
    WILL_FAIL TRUE
)

set_tests_properties(
    toktx-different-colortype-second-file-warning
PROPERTIES
    PASS_REGULAR_EXPRESSION "toktx warning! \"../srcimages/level1-alpha.pam\" has a different colortype_e"
)

function( gencmpktx test_name reference source args env files )
    if(files)
        add_test( NAME toktx-cmp-${test_name}
            COMMAND ${BASH_EXECUTABLE} -c "printf \"${files}\" > ${source} && $<TARGET_FILE:toktx> ${args} toktx.${reference} @${source} && diff ${reference} toktx.${reference} && rm toktx.${reference}; rm ${source}"
            WORKING_DIRECTORY ${CMAKE_CURRENT_SOURCE_DIR}/testimages
        )
    else()
        add_test( NAME toktx-cmp-${test_name}
            COMMAND ${BASH_EXECUTABLE} -c "$<TARGET_FILE:toktx> ${args} toktx.${reference} ${source} && diff ${reference} toktx.${reference} && rm toktx.${reference}"
            WORKING_DIRECTORY ${CMAKE_CURRENT_SOURCE_DIR}/testimages
        )
    endif()

    set_tests_properties(
        toktx-cmp-${test_name}
    PROPERTIES
        ENVIRONMENT TOKTX_OPTIONS=${env}
    )

endfunction()

gencmpktx( rgb-reference rgb-reference.ktx "../srcimages/rgb.ppm" "--lower_left_maps_to_s0t0 --nometadata" "" "" )
gencmpktx( rgb-amg-reference rgb-amg-reference.ktx "../srcimages/rgb.ppm" "--automipmap --lower_left_maps_to_s0t0 --linear --nometadata" "" "" )
gencmpktx( orient-up orient-up.ktx "../srcimages/up.ppm" "" "--lower_left_maps_to_s0t0 --nometadata" "" )
gencmpktx( orient-up-metadata orient-up-metadata.ktx "../srcimages/up.ppm" "--lower_left_maps_to_s0t0" "" "" )

gencmpktx( orient-down-metadata orient-down-metadata.ktx ../srcimages/up.ppm "" "" "" )
gencmpktx( rgba-reference rgba-reference.ktx ../srcimages/rgba.pam "--lower_left_maps_to_s0t0 --nometadata" "" "" )
gencmpktx( rgb-mipmap-reference rgb-mipmap-reference.ktx "../srcimages/level0.ppm ../srcimages/level1.ppm ../srcimages/level2.ppm ../srcimages/level3.ppm ../srcimages/level4.ppm ../srcimages/level5.ppm ../srcimages/level6.ppm" "--lower_left_maps_to_s0t0 --mipmap --nometadata" "" "" )
gencmpktx( rgb-mipmap-reference-u rgb-mipmap-reference-u.ktx2 "../srcimages/level0.ppm ../srcimages/level1.ppm ../srcimages/level2.ppm ../srcimages/level3.ppm ../srcimages/level4.ppm ../srcimages/level5.ppm ../srcimages/level6.ppm" "--test --t2 --mipmap" "" "" )

if(APPLE)
  # Run only on macOS until we figure out the BasisLZ/ETC1S compressor non-determinancy.
  gencmpktx( alpha_simple_basis alpha_simple_basis.ktx2 ../srcimages/alpha_simple.png "--test --bcmp" "" "" )
  gencmpktx( kodim17_basis kodim17_basis.ktx2 ../srcimages/kodim17.png "--test --bcmp" "" "" )
  gencmpktx( color_grid_basis color_grid_basis.ktx2 ../srcimages/color_grid.png "--test --bcmp" "" "" )
  gencmpktx( 16bit_png_basis camera_camera_BaseColor_basis.ktx2 ../srcimages/camera_camera_BaseColor_16bit.png "--bcmp --test --nowarn" "" "" )
  gencmpktx( paletted_png CesiumLogoFlat.ktx2 ../srcimages/CesiumLogoFlat_palette.png "--bcmp --test --nowarn" "" "" )
endif()
  gencmpktx( cimg5293_uastc cimg5293_uastc.ktx2 ../srcimages/CIMG5293.jpg "--uastc --genmipmap --test" "" "" )
  gencmpktx( cimg5293_uastc_zstd cimg5293_uastc_zstd.ktx2 ../srcimages/CIMG5293.jpg "--zcmp --uastc --genmipmap --test" "" "" )
  gencmpktx( 16bit_png_uastc camera_camera_BaseColor_uastc.ktx2 ../srcimages/camera_camera_BaseColor_16bit.png "--uastc 1 --test --nowarn" "" "" )

gencmpktx( luminance_reference_u luminance_reference_u.ktx2 ../srcimages/luminance.pgm "--test --t2 --convert_oetf linear" "" "" )
gencmpktx( luminance_reference_uastc luminance_reference_uastc.ktx2 ../srcimages/luminance.pgm "--test --t2 --uastc --" "" "" )
gencmpktx( luminance_reference_basis luminance_reference_basis.ktx2 ../srcimages/luminance.pgm "--test --t2 --bcmp" "" "" )
gencmpktx( luminance_alpha_reference_u luminance_alpha_reference_u.ktx2 ../srcimages/basn4a08.png "--test --t2" "" "" )
gencmpktx( luminance_alpha_reference_uastc luminance_alpha_reference_uastc.ktx2 ../srcimages/basn4a08.png "--test --t2 --uastc --" "" "" )
if(APPLE)
gencmpktx( luminance_alpha_reference_basis luminance_alpha_reference_basis.ktx2 ../srcimages/basn4a08.png "--test --t2 --bcmp" "" "" )
endif()
gencmpktx( r_reference_u r_reference_u.ktx2 ../srcimages/luminance.pgm "--test --t2 --convert_oetf linear --target_type R" "" "" )
gencmpktx( r_reference_uastc r_reference_uastc.ktx2 ../srcimages/luminance.pgm "--test --t2 --uastc --target_type R --swizzle r001 --" "" "" )
# This one seems to be okay.
gencmpktx( r_reference_basis r_reference_basis.ktx2 ../srcimages/luminance.pgm "--test --t2 --bcmp --target_type R --swizzle r001" "" "" )
gencmpktx( rg_reference_u rg_reference_u.ktx2 ../srcimages/basn4a08.png "--test --t2 --convert_oetf linear --target_type RG" "" "" )
gencmpktx( rg_reference_uastc rg_reference_uastc.ktx2 ../srcimages/basn4a08.png "--test --t2 --uastc --target_type RG --swizzle rg01 --" "" "" )
if(APPLE)
gencmpktx( rg_reference_basis rg_reference_basis.ktx2 ../srcimages/basn4a08.png "--test --t2 --bcmp --target_type RG --swizzle ra01" "" "" )
endif()

# Input to the following tests is a red RGB texture.
gencmpktx( swizzle_r_to_g_u green_rgb_reference_u.ktx2 ../srcimages/level0.ppm "--nowarn --t2 --test --input_swizzle 0r01" "" "" )
gencmpktx( swizzle_r_to_gb_convert_to_rgba_u cyan_rgba_reference_u.ktx2 ../srcimages/level0.ppm "--nowarn --t2 --test --input_swizzle 0rr1 --target_type RGBA" "" "" )
# BasisU encoders notice that alpha is all 1 and removes it, hence RGB output for these.
gencmpktx( swizzle_r_to_gb_convert_to_rgba_basis cyan_rgb_reference_basis.ktx2 ../srcimages/level0.ppm "--nowarn --t2 --test --input_swizzle 0rr1 --target_type RGBA --bcmp" "" "" )
gencmpktx( swizzle_r_to_gb_convert_to_rgba_uastc cyan_rgb_reference_uastc.ktx2 ../srcimages/level0.ppm "--nowarn --t2 --test --input_swizzle 0rr1 --target_type RGBA --uastc --" "" "" )

gencmpktx( uastc_Iron_Bars_001_normal      uastc_Iron_Bars_001_normal.ktx2     ../srcimages/Iron_Bars/Iron_Bars_001_normal_unnormalized.png "--test --assign_oetf linear --normalize --normal_mode --encode uastc" "" "")
<<<<<<< HEAD
gencmpktx( etc1s_Iron_Bars_001_normal      etc1s_Iron_Bars_001_normal.ktx2     ../srcimages/Iron_Bars/Iron_Bars_001_normal_unnormalized.png "--test --assign_oetf linear --normalize --normal_mode --encode etc1s" "" "")
=======
if(APPLE)
gencmpktx( etc1s_Iron_Bars_001_normal      etc1s_Iron_Bars_001_normal.ktx2     ../srcimages/Iron_Bars/Iron_Bars_001_normal_unnormalized.png "--test --assign_oetf linear --normalize --normal_mode --encode etc1s" "" "")
endif()
>>>>>>> 2d6ff949

gencmpktx( gAMA_chunk_png g03n2c08.ktx2 ../srcimages/g03n2c08.png "--test --t2" "" "" )
gencmpktx( cHRM_chunk_png ccwn2c08.ktx2 ../srcimages/ccwn2c08.png "--test --t2" "" "" )
gencmpktx( tRNS_chunk_rgb_png tbrn2c08.ktx2 ../srcimages/tbrn2c08.png "--test --t2" "" "" )
gencmpktx( tRNS_chunk_palette_8-bit_png tbyn3p08.ktx2 ../srcimages/tbyn3p08.png "--test --t2" "" "" )
gencmpktx( tRNS_chunk_palette_2-bit_png tm3n3p02.ktx2 ../srcimages/tm3n3p02.png "--test --t2" "" "" )
gencmpktx(
    rgb-mipmap-reference-list
    rgb-mipmap-reference.ktx
    "toktx.filelist.txt"
    "--lower_left_maps_to_s0t0 --mipmap --nometadata"
    ""
    "../srcimages/level0.ppm\\n../srcimages/level1.ppm\\n../srcimages/level2.ppm\\n../srcimages/level3.ppm\\n../srcimages/level4.ppm\\n../srcimages/level5.ppm\\n../srcimages/level6.ppm"
)

add_test( NAME toktx-cmp-rgb-reference-2
    COMMAND ${BASH_EXECUTABLE} -c "$<TARGET_FILE:toktx> --nometadata - ../srcimages/rgb.ppm > toktx-cmp-rgb-reference-2.ktx && diff rgb-reference.ktx toktx-cmp-rgb-reference-2.ktx; rm toktx-cmp-rgb-reference-2.ktx"
    WORKING_DIRECTORY ${CMAKE_CURRENT_SOURCE_DIR}/testimages
)
set_tests_properties(
    toktx-cmp-rgb-reference-2
PROPERTIES
    ENVIRONMENT TOKTX_OPTIONS=--lower_left_maps_to_s0t0
)

gencmpktx( astc_mipmap_ldr_cubemap_6x6 astc_mipmap_ldr_cubemap_6x6.ktx2 "../srcimages/Yokohama3/posx.jpg ../srcimages/Yokohama3/negx.jpg ../srcimages/Yokohama3/posy.jpg ../srcimages/Yokohama3/negy.jpg ../srcimages/Yokohama3/posz.jpg ../srcimages/Yokohama3/negz.jpg" "--test --encode astc --astc_blk_d 6x6 --genmipmap --cubemap" "" "" )
gencmpktx( astc_ldr_cubemap_6x6 astc_ldr_cubemap_6x6.ktx2 "../srcimages/Yokohama3/posx.jpg ../srcimages/Yokohama3/negx.jpg ../srcimages/Yokohama3/posy.jpg ../srcimages/Yokohama3/negy.jpg ../srcimages/Yokohama3/posz.jpg ../srcimages/Yokohama3/negz.jpg" "--test --encode astc --astc_blk_d 6x6 --cubemap" "" "" )

gencmpktx( astc_mipmap_ldr_6x6_posx astc_mipmap_ldr_6x6_posx.ktx2 ../srcimages/Yokohama3/posx.jpg "--test --encode astc --astc_blk_d 6x6 --genmipmap" "" "" )
gencmpktx( astc_ldr_6x6_posx               astc_ldr_6x6_posx.ktx2 ../srcimages/Yokohama3/posx.jpg "--test --encode astc --astc_blk_d 6x6" "" "" )
gencmpktx( astc_mipmap_ldr_6x6_posz astc_mipmap_ldr_6x6_posz.ktx2 ../srcimages/Yokohama3/posz.jpg "--test --encode astc --astc_blk_d 6x6 --genmipmap" "" "" )
gencmpktx( astc_mipmap_ldr_6x6_posy astc_mipmap_ldr_6x6_posy.ktx2 ../srcimages/Yokohama3/posy.jpg "--test --encode astc --astc_blk_d 6x6 --genmipmap" "" "" )

gencmpktx( astc_mipmap_ldr_6x6_kodim17_fastest    astc_mipmap_ldr_6x6_kodim17_fastest.ktx2    ../srcimages/kodim17.png "--test --encode astc --astc_blk_d 6x6 --genmipmap --astc_quality fastest   " "" "" )
gencmpktx( astc_mipmap_ldr_6x6_kodim17_fast       astc_mipmap_ldr_6x6_kodim17_fast.ktx2       ../srcimages/kodim17.png "--test --encode astc --astc_blk_d 6x6 --genmipmap --astc_quality fast      " "" "" )
gencmpktx( astc_mipmap_ldr_6x6_kodim17_medium     astc_mipmap_ldr_6x6_kodim17_medium.ktx2     ../srcimages/kodim17.png "--test --encode astc --astc_blk_d 6x6 --genmipmap --astc_quality medium    " "" "" )

gencmpktx( astc_mipmap_ldr_4x4_posx     astc_mipmap_ldr_4x4_posx.ktx2   ../srcimages/Yokohama3/posx.jpg "--test --encode astc --astc_blk_d 4x4   --genmipmap" "" "" )
gencmpktx( astc_mipmap_ldr_6x5_posx     astc_mipmap_ldr_6x5_posx.ktx2   ../srcimages/Yokohama3/posx.jpg "--test --encode astc --astc_blk_d 6x5   --genmipmap" "" "" )
gencmpktx( astc_mipmap_ldr_8x6_posx     astc_mipmap_ldr_8x6_posx.ktx2   ../srcimages/Yokohama3/posx.jpg "--test --encode astc --astc_blk_d 8x6   --genmipmap" "" "" )
gencmpktx( astc_mipmap_ldr_10x5_posx    astc_mipmap_ldr_10x5_posx.ktx2  ../srcimages/Yokohama3/posx.jpg "--test --encode astc --astc_blk_d 10x5  --genmipmap" "" "" )
gencmpktx( astc_mipmap_ldr_8x8_posx     astc_mipmap_ldr_8x8_posx.ktx2   ../srcimages/Yokohama3/posx.jpg "--test --encode astc --astc_blk_d 8x8   --genmipmap" "" "" )
gencmpktx( astc_mipmap_ldr_12x10_posx   astc_mipmap_ldr_12x10_posx.ktx2 ../srcimages/Yokohama3/posx.jpg "--test --encode astc --astc_blk_d 12x10 --genmipmap" "" "" )
gencmpktx( astc_mipmap_ldr_12x12_posx   astc_mipmap_ldr_12x12_posx.ktx2 ../srcimages/Yokohama3/posx.jpg "--test --encode astc --astc_blk_d 12x12 --genmipmap" "" "" )

gencmpktx( astc_ldr_4x4_FlightHelmet_baseColor    astc_ldr_4x4_FlightHelmet_baseColor.ktx2   ../srcimages/FlightHelmet_baseColor.png "--test --encode astc --astc_blk_d 4x4" "" "")
gencmpktx( astc_ldr_6x5_FlightHelmet_baseColor    astc_ldr_6x5_FlightHelmet_baseColor.ktx2   ../srcimages/FlightHelmet_baseColor.png "--test --encode astc --astc_blk_d 6x5" "" "")
gencmpktx( astc_ldr_8x6_FlightHelmet_baseColor    astc_ldr_8x6_FlightHelmet_baseColor.ktx2   ../srcimages/FlightHelmet_baseColor.png "--test --encode astc --astc_blk_d 8x6" "" "")
gencmpktx( astc_ldr_10x5_FlightHelmet_baseColor   astc_ldr_10x5_FlightHelmet_baseColor.ktx2  ../srcimages/FlightHelmet_baseColor.png "--test --encode astc --astc_blk_d 10x5" "" "")
gencmpktx( astc_ldr_8x8_FlightHelmet_baseColor    astc_ldr_8x8_FlightHelmet_baseColor.ktx2   ../srcimages/FlightHelmet_baseColor.png "--test --encode astc --astc_blk_d 8x8" "" "")
gencmpktx( astc_ldr_12x10_FlightHelmet_baseColor  astc_ldr_12x10_FlightHelmet_baseColor.ktx2 ../srcimages/FlightHelmet_baseColor.png "--test --encode astc --astc_blk_d 12x10" "" "")
gencmpktx( astc_ldr_12x12_FlightHelmet_baseColor  astc_ldr_12x12_FlightHelmet_baseColor.ktx2 ../srcimages/FlightHelmet_baseColor.png "--test --encode astc --astc_blk_d 12x12" "" "")
gencmpktx( astc_ldr_6x6_Iron_Bars_001_normal      astc_ldr_6x6_Iron_Bars_001_normal.ktx2     ../srcimages/Iron_Bars/Iron_Bars_001_normal_unnormalized.png "--test --assign_oetf linear --normalize --normal_mode --encode astc --astc_blk_d 6x6" "" "")
gencmpktx( astc_ldr_5x4_Iron_Bars_001_normal      astc_ldr_5x4_Iron_Bars_001_normal.ktx2     ../srcimages/Iron_Bars/Iron_Bars_001_normal_unnormalized.png "--test --assign_oetf linear --normalize --normal_mode --encode astc --astc_blk_d 5x4" "" "")

gencmpktx( astc_ldr_6x6_arraytex_7 astc_ldr_6x6_arraytex_7.ktx2 "../srcimages/red16.png ../srcimages/orange16.png ../srcimages/yellow16.png ../srcimages/green16.png ../srcimages/blue16.png ../srcimages/indigo16.png ../srcimages/violet16.png" "--test --layers 7 --encode astc --astc_blk_d 6x6" "" "")
gencmpktx( astc_ldr_6x6_arraytex_7_mipmap astc_ldr_6x6_arraytex_7_mipmap.ktx2 "../srcimages/red16.png ../srcimages/orange16.png ../srcimages/yellow16.png ../srcimages/green16.png ../srcimages/blue16.png ../srcimages/indigo16.png ../srcimages/violet16.png" "--test --layers 7 --encode astc --astc_blk_d 6x6 --genmipmap" "" "")
gencmpktx( astc_ldr_6x6_3dtex_7 astc_ldr_6x6_3dtex_7.ktx2 "../srcimages/red16.png ../srcimages/orange16.png ../srcimages/yellow16.png ../srcimages/green16.png ../srcimages/blue16.png ../srcimages/indigo16.png ../srcimages/violet16.png" "--test --depth 7 --encode astc --astc_blk_d 6x6" "" "")

gencmpktx( 3dtex_7_reference_u 3dtex_7_reference_u.ktx2 "../srcimages/red16.png ../srcimages/orange16.png ../srcimages/yellow16.png ../srcimages/green16.png ../srcimages/blue16.png ../srcimages/indigo16.png ../srcimages/violet16.png" "--test --t2 --depth 7" "" "")
gencmpktx( arraytex_7_reference_u arraytex_7_reference_u.ktx2 "../srcimages/red16.png ../srcimages/orange16.png ../srcimages/yellow16.png ../srcimages/green16.png ../srcimages/blue16.png ../srcimages/indigo16.png ../srcimages/violet16.png" "--test --t2 --layers 7" "" "")
gencmpktx( arraytex_7_mipmap_reference_u arraytex_7_mipmap_reference_u.ktx2 "../srcimages/red16.png ../srcimages/orange16.png ../srcimages/yellow16.png ../srcimages/green16.png ../srcimages/blue16.png ../srcimages/indigo16.png ../srcimages/violet16.png" "--test --t2 --layers 7 --genmipmap" "" "")<|MERGE_RESOLUTION|>--- conflicted
+++ resolved
@@ -187,13 +187,9 @@
 gencmpktx( swizzle_r_to_gb_convert_to_rgba_uastc cyan_rgb_reference_uastc.ktx2 ../srcimages/level0.ppm "--nowarn --t2 --test --input_swizzle 0rr1 --target_type RGBA --uastc --" "" "" )
 
 gencmpktx( uastc_Iron_Bars_001_normal      uastc_Iron_Bars_001_normal.ktx2     ../srcimages/Iron_Bars/Iron_Bars_001_normal_unnormalized.png "--test --assign_oetf linear --normalize --normal_mode --encode uastc" "" "")
-<<<<<<< HEAD
+if(APPLE)
 gencmpktx( etc1s_Iron_Bars_001_normal      etc1s_Iron_Bars_001_normal.ktx2     ../srcimages/Iron_Bars/Iron_Bars_001_normal_unnormalized.png "--test --assign_oetf linear --normalize --normal_mode --encode etc1s" "" "")
-=======
-if(APPLE)
-gencmpktx( etc1s_Iron_Bars_001_normal      etc1s_Iron_Bars_001_normal.ktx2     ../srcimages/Iron_Bars/Iron_Bars_001_normal_unnormalized.png "--test --assign_oetf linear --normalize --normal_mode --encode etc1s" "" "")
-endif()
->>>>>>> 2d6ff949
+endif()
 
 gencmpktx( gAMA_chunk_png g03n2c08.ktx2 ../srcimages/g03n2c08.png "--test --t2" "" "" )
 gencmpktx( cHRM_chunk_png ccwn2c08.ktx2 ../srcimages/ccwn2c08.png "--test --t2" "" "" )
