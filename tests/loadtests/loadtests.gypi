--- conflicted
+++ resolved
@@ -204,15 +204,7 @@
                 'resources_ios/Images.xcassets',
               ],
               'copies': [{
-<<<<<<< HEAD
-                # A small change to GYP was required to use
-                # UNLOCALIZED_RESOURCES_FOLDER_PATH.
-                #'destination': '$(BUILT_PRODUCTS_DIR)/es3loadtests.app/<(datadir)', # ios
-                #'destination': '$(BUILT_PRODUCTS_DIR)/es3loadtests.app/$CONTENTS_FOLDER_PATH/Resources/<(datadir)', # mac
-                'destination': '$(UNLOCALIZED_RESOURCES_FOLDER_PATH)/<(datadir)',
-=======
                 'destination': '<(PRODUCT_DIR)/$(UNLOCALIZED_RESOURCES_FOLDER_PATH)/<(datadir)',
->>>>>>> dbbfbb37
                 'files': [ '<@(data_files)' ],
               }],
             }], # OS == "ios"
@@ -271,15 +263,7 @@
                 'resources_ios/Images.xcassets',
               ],
               'copies': [{
-<<<<<<< HEAD
-                # A small change to GYP was required to use
-                # UNLOCALIZED_RESOURCES_FOLDER_PATH.
-                #'destination': '$(BUILT_PRODUCTS_DIR)/es1loadtests.app/<(datadir)', # ios
-                #'destination': '$(BUILT_PRODUCTS_DIR)/es1loadtests.app/$CONTENTS_FOLDER_PATH/Resources/<(datadir)', # mac
-                'destination': '$(UNLOCALIZED_RESOURCES_FOLDER_PATH)/<(datadir)',
-=======
                 'destination': '<(PRODUCT_DIR)/$(UNLOCALIZED_RESOURCES_FOLDER_PATH)/<(datadir)',
->>>>>>> dbbfbb37
                 'files': [ '<@(data_files)' ],
               }],
             }], # OS == "ios"
