// !$*UTF8*$!
{
	archiveVersion = 1;
	classes = {
	};
	objectVersion = 46;
	objects = {

/* Begin PBXAggregateTarget section */
		2C49C1BC3266E196E5B13666 /* libgl */ = {
			isa = PBXAggregateTarget;
			buildConfigurationList = B2C1286994E34E1E011B87F5 /* Build configuration list for PBXAggregateTarget "libgl" */;
			buildPhases = (
			);
			dependencies = (
			);
			name = libgl;
			productName = libgl;
		};
		CCEDC85BF1BE90D7C304C68F /* All */ = {
			isa = PBXAggregateTarget;
			buildConfigurationList = 7B89E5EE356A6AC73231DCB3 /* Build configuration list for PBXAggregateTarget "All" */;
			buildPhases = (
			);
			dependencies = (
				C9FE67D8786E27F5C8B57E0C /* PBXTargetDependency */,
				E7A54A8613D879AF51E4D8F0 /* PBXTargetDependency */,
				2D247F49B589189237D6EA9E /* PBXTargetDependency */,
				D28D2B72096C5EF1492EFF16 /* PBXTargetDependency */,
			);
			name = All;
			productName = All;
		};
/* End PBXAggregateTarget section */

/* Begin PBXBuildFile section */
		098C778592B8710958541B0B /* ktxmemstream.c in Sources */ = {isa = PBXBuildFile; fileRef = 36344252BF902A18F4ACB26C /* ktxmemstream.c */; };
		141A435DB015AF770F5431B0 /* writer.c in Sources */ = {isa = PBXBuildFile; fileRef = B6AB21816B1A0B0575E4A525 /* writer.c */; };
		1E9EC787497B6BC68EDD6D37 /* swap.c in Sources */ = {isa = PBXBuildFile; fileRef = B173E34FD52E42EBF0F24CF0 /* swap.c */; };
		207A6E774C4A387AFB6FA80C /* writer.c in Sources */ = {isa = PBXBuildFile; fileRef = B6AB21816B1A0B0575E4A525 /* writer.c */; };
		264EFF4EA9506FA15E121ACE /* swap.c in Sources */ = {isa = PBXBuildFile; fileRef = B173E34FD52E42EBF0F24CF0 /* swap.c */; };
		28E158C209C1F0A551E7E1E3 /* loader.c in Sources */ = {isa = PBXBuildFile; fileRef = AB840FC777BBF6B093DAE4D6 /* loader.c */; };
		2DF6358C85C4276C05D296C3 /* ktxfilestream.c in Sources */ = {isa = PBXBuildFile; fileRef = 02D91ED3A9C5B39B4AFA0017 /* ktxfilestream.c */; };
		309C2FBB0C546F3D5B13EC2D /* checkheader.c in Sources */ = {isa = PBXBuildFile; fileRef = EC2F140ED1C840A390FE4436 /* checkheader.c */; };
		38BE03C1E23F783B4B677BCF /* ktxcontext.c in Sources */ = {isa = PBXBuildFile; fileRef = 2726F9FBE1FE24BB4DE6ABF7 /* ktxcontext.c */; };
		3C272D84F7E5FB9D5D0A13E0 /* ktxcontext.c in Sources */ = {isa = PBXBuildFile; fileRef = 2726F9FBE1FE24BB4DE6ABF7 /* ktxcontext.c */; };
		4A1AADF7241AB67E129B36DD /* swap.c in Sources */ = {isa = PBXBuildFile; fileRef = B173E34FD52E42EBF0F24CF0 /* swap.c */; };
		4F2B017765DD406452B96508 /* errstr.c in Sources */ = {isa = PBXBuildFile; fileRef = 4E0FC251435360C63D168913 /* errstr.c */; };
		4F44D55F261CB81C42BE8EF9 /* etcunpack.cxx in Sources */ = {isa = PBXBuildFile; fileRef = D99DA506B22F56ED2D1AA917 /* etcunpack.cxx */; };
		52EA1C351776CF37D536A444 /* loader.c in Sources */ = {isa = PBXBuildFile; fileRef = AB840FC777BBF6B093DAE4D6 /* loader.c */; };
		5B92D8899519488C89482DB8 /* hashtable.c in Sources */ = {isa = PBXBuildFile; fileRef = 384624CA76049217B70E9012 /* hashtable.c */; };
		7114EC04E170545C189C5F73 /* etcunpack.cxx in Sources */ = {isa = PBXBuildFile; fileRef = D99DA506B22F56ED2D1AA917 /* etcunpack.cxx */; };
		7DA8F9E1E3148FE41888FE7F /* writer.c in Sources */ = {isa = PBXBuildFile; fileRef = B6AB21816B1A0B0575E4A525 /* writer.c */; };
		8351F5A654D9E7BF02D1F667 /* loader.c in Sources */ = {isa = PBXBuildFile; fileRef = AB840FC777BBF6B093DAE4D6 /* loader.c */; };
		91A277A6111DA7F5EC728531 /* ktxfilestream.c in Sources */ = {isa = PBXBuildFile; fileRef = 02D91ED3A9C5B39B4AFA0017 /* ktxfilestream.c */; };
		95B943355C0C7E4B63747C8A /* errstr.c in Sources */ = {isa = PBXBuildFile; fileRef = 4E0FC251435360C63D168913 /* errstr.c */; };
		9BF871F12EF2846EEB7B46B1 /* checkheader.c in Sources */ = {isa = PBXBuildFile; fileRef = EC2F140ED1C840A390FE4436 /* checkheader.c */; };
		B94EB64A762710C7DA6DD82E /* reader.c in Sources */ = {isa = PBXBuildFile; fileRef = AF7174742211B9AD5E3DDF59 /* reader.c */; };
		B9BE2E7D91E02B2D14EE21D8 /* reader.c in Sources */ = {isa = PBXBuildFile; fileRef = AF7174742211B9AD5E3DDF59 /* reader.c */; };
		BCFEB02F664F9EC3CDE0F51D /* etcdec.cxx in Sources */ = {isa = PBXBuildFile; fileRef = 44A7DF0814AF15BCF65D8C69 /* etcdec.cxx */; };
		BE39D17AE232EB831D3F2542 /* etcunpack.cxx in Sources */ = {isa = PBXBuildFile; fileRef = D99DA506B22F56ED2D1AA917 /* etcunpack.cxx */; };
		C372960FFAD55D28E7612FA6 /* hashtable.c in Sources */ = {isa = PBXBuildFile; fileRef = 384624CA76049217B70E9012 /* hashtable.c */; };
		C3A44E621D080A73DA5C39AD /* errstr.c in Sources */ = {isa = PBXBuildFile; fileRef = 4E0FC251435360C63D168913 /* errstr.c */; };
		C9F271E59B23FA2C10430792 /* ktxmemstream.c in Sources */ = {isa = PBXBuildFile; fileRef = 36344252BF902A18F4ACB26C /* ktxmemstream.c */; };
		D4C4F72C66E09AB520217BF3 /* ktxcontext.c in Sources */ = {isa = PBXBuildFile; fileRef = 2726F9FBE1FE24BB4DE6ABF7 /* ktxcontext.c */; };
		D6B31AAAD6EC96A5AD71DFCA /* etcdec.cxx in Sources */ = {isa = PBXBuildFile; fileRef = 44A7DF0814AF15BCF65D8C69 /* etcdec.cxx */; };
		D7319AAAF947AF062F41C5C8 /* ktxmemstream.c in Sources */ = {isa = PBXBuildFile; fileRef = 36344252BF902A18F4ACB26C /* ktxmemstream.c */; };
		D969C5BA0E850161EF3DB86A /* hashtable.c in Sources */ = {isa = PBXBuildFile; fileRef = 384624CA76049217B70E9012 /* hashtable.c */; };
		E4FDB9F63D614D94BBBFC192 /* ktxfilestream.c in Sources */ = {isa = PBXBuildFile; fileRef = 02D91ED3A9C5B39B4AFA0017 /* ktxfilestream.c */; };
		E7E159220525526F344415C2 /* reader.c in Sources */ = {isa = PBXBuildFile; fileRef = AF7174742211B9AD5E3DDF59 /* reader.c */; };
		F4622229A4D677D0D337813D /* etcdec.cxx in Sources */ = {isa = PBXBuildFile; fileRef = 44A7DF0814AF15BCF65D8C69 /* etcdec.cxx */; };
		FDDE6DDE1F9D7FE1EC8BFE2F /* checkheader.c in Sources */ = {isa = PBXBuildFile; fileRef = EC2F140ED1C840A390FE4436 /* checkheader.c */; };
/* End PBXBuildFile section */

/* Begin PBXContainerItemProxy section */
		4B728F15AA6196C777B01117 /* PBXContainerItemProxy */ = {
			isa = PBXContainerItemProxy;
			containerPortal = F65D357A2EC6F19D7F5E1B7D /* Project object */;
			proxyType = 1;
			remoteGlobalIDString = 362967529B3D7D3E12C3129D;
			remoteInfo = libktx.gl;
		};
		B14217010049444BF75CEBCB /* PBXContainerItemProxy */ = {
			isa = PBXContainerItemProxy;
			containerPortal = F65D357A2EC6F19D7F5E1B7D /* Project object */;
			proxyType = 1;
			remoteGlobalIDString = CA0BF733B14DB39E93B75C67;
			remoteInfo = libktx.es3;
		};
		F48EBDDD1C0B8609C5DE48DE /* PBXContainerItemProxy */ = {
			isa = PBXContainerItemProxy;
			containerPortal = F65D357A2EC6F19D7F5E1B7D /* Project object */;
			proxyType = 1;
			remoteGlobalIDString = 555F14739B20F130C104F38F;
			remoteInfo = libktx.es1;
		};
		F9721A6D539BE3627B0F1954 /* PBXContainerItemProxy */ = {
			isa = PBXContainerItemProxy;
			containerPortal = F65D357A2EC6F19D7F5E1B7D /* Project object */;
			proxyType = 1;
			remoteGlobalIDString = 2C49C1BC3266E196E5B13666;
			remoteInfo = libgl;
		};
/* End PBXContainerItemProxy section */

/* Begin PBXFileReference section */
		02D91ED3A9C5B39B4AFA0017 /* ktxfilestream.c */ = {isa = PBXFileReference; lastKnownFileType = sourcecode.c.c; path = ktxfilestream.c; sourceTree = "<group>"; };
		0CC8195A95CBBC8C1CB04BCA /* gles2_funcptrs.h */ = {isa = PBXFileReference; lastKnownFileType = sourcecode.c.h; path = gles2_funcptrs.h; sourceTree = "<group>"; };
		0DF732D4865EBE87E6C2B6E5 /* libgl.gypi */ = {isa = PBXFileReference; explicitFileType = sourcecode; name = libgl.gypi; path = gyp_include/libgl.gypi; sourceTree = "<group>"; };
		2726F9FBE1FE24BB4DE6ABF7 /* ktxcontext.c */ = {isa = PBXFileReference; lastKnownFileType = sourcecode.c.c; path = ktxcontext.c; sourceTree = "<group>"; };
		294D72CF2DE93CC967F22442 /* libktx.gl.a */ = {isa = PBXFileReference; explicitFileType = archive.ar; includeInIndex = 0; path = libktx.gl.a; sourceTree = BUILT_PRODUCTS_DIR; };
		2C4E8C270B5BECA345ACBF85 /* ktxint.h */ = {isa = PBXFileReference; lastKnownFileType = sourcecode.c.h; path = ktxint.h; sourceTree = "<group>"; };
		36344252BF902A18F4ACB26C /* ktxmemstream.c */ = {isa = PBXFileReference; lastKnownFileType = sourcecode.c.c; path = ktxmemstream.c; sourceTree = "<group>"; };
		384624CA76049217B70E9012 /* hashtable.c */ = {isa = PBXFileReference; lastKnownFileType = sourcecode.c.c; path = hashtable.c; sourceTree = "<group>"; };
		3E387A83332F46C079F057CC /* ktxstream.h */ = {isa = PBXFileReference; lastKnownFileType = sourcecode.c.h; path = ktxstream.h; sourceTree = "<group>"; };
		44A7DF0814AF15BCF65D8C69 /* etcdec.cxx */ = {isa = PBXFileReference; lastKnownFileType = sourcecode.cpp.cpp; path = etcdec.cxx; sourceTree = "<group>"; };
		474075FAD32D60D3E886E1E4 /* uthash.h */ = {isa = PBXFileReference; lastKnownFileType = sourcecode.c.h; path = uthash.h; sourceTree = "<group>"; };
		4E0FC251435360C63D168913 /* errstr.c */ = {isa = PBXFileReference; lastKnownFileType = sourcecode.c.c; path = errstr.c; sourceTree = "<group>"; };
		78750DEB71973541DB221CBA /* libktx.gyp */ = {isa = PBXFileReference; explicitFileType = sourcecode; path = libktx.gyp; sourceTree = "<group>"; };
		7ABEC8601DA2251BB3038768 /* libktx.gypi */ = {isa = PBXFileReference; explicitFileType = sourcecode; name = libktx.gypi; path = lib/libktx.gypi; sourceTree = "<group>"; };
		7DFB01C2A0C66136843F9C90 /* libktx.es1.a */ = {isa = PBXFileReference; explicitFileType = archive.ar; includeInIndex = 0; path = libktx.es1.a; sourceTree = BUILT_PRODUCTS_DIR; };
		85DED3F3B8EA442E101BFD1B /* gl_funcptrs.h */ = {isa = PBXFileReference; lastKnownFileType = sourcecode.c.h; path = gl_funcptrs.h; sourceTree = "<group>"; };
		998EA7B9AC7E5B6EB606DF64 /* libktx.es3.a */ = {isa = PBXFileReference; explicitFileType = archive.ar; includeInIndex = 0; path = libktx.es3.a; sourceTree = BUILT_PRODUCTS_DIR; };
		AB840FC777BBF6B093DAE4D6 /* loader.c */ = {isa = PBXFileReference; lastKnownFileType = sourcecode.c.c; path = loader.c; sourceTree = "<group>"; };
		AF7174742211B9AD5E3DDF59 /* reader.c */ = {isa = PBXFileReference; lastKnownFileType = sourcecode.c.c; path = reader.c; sourceTree = "<group>"; };
		B173E34FD52E42EBF0F24CF0 /* swap.c */ = {isa = PBXFileReference; lastKnownFileType = sourcecode.c.c; path = swap.c; sourceTree = "<group>"; };
		B6AB21816B1A0B0575E4A525 /* writer.c */ = {isa = PBXFileReference; lastKnownFileType = sourcecode.c.c; path = writer.c; sourceTree = "<group>"; };
		BE607367214BBF5824644530 /* default.gypi */ = {isa = PBXFileReference; explicitFileType = sourcecode; name = default.gypi; path = gyp_include/default.gypi; sourceTree = "<group>"; };
		C2E7B90F693D2ADDEB68C765 /* ktx.h */ = {isa = PBXFileReference; lastKnownFileType = sourcecode.c.h; path = ktx.h; sourceTree = "<group>"; };
		CC45FB0EDE0EAFEBA24567B5 /* ktxmemstream.h */ = {isa = PBXFileReference; lastKnownFileType = sourcecode.c.h; path = ktxmemstream.h; sourceTree = "<group>"; };
		D085D834087565F1CD69EFD7 /* config.gypi */ = {isa = PBXFileReference; explicitFileType = sourcecode; name = config.gypi; path = gyp_include/config.gypi; sourceTree = "<group>"; };
		D99DA506B22F56ED2D1AA917 /* etcunpack.cxx */ = {isa = PBXFileReference; lastKnownFileType = sourcecode.cpp.cpp; path = etcunpack.cxx; sourceTree = "<group>"; };
		E2C2DC970AB7466F57B2405E /* gles1_funcptrs.h */ = {isa = PBXFileReference; lastKnownFileType = sourcecode.c.h; path = gles1_funcptrs.h; sourceTree = "<group>"; };
		E3D44A3E3431DE089D06DE94 /* ktxfilestream.h */ = {isa = PBXFileReference; lastKnownFileType = sourcecode.c.h; path = ktxfilestream.h; sourceTree = "<group>"; };
		E4C296305A71370E67B0FDD7 /* pvremu.gypi */ = {isa = PBXFileReference; explicitFileType = sourcecode; name = pvremu.gypi; path = gyp_include/pvremu.gypi; sourceTree = "<group>"; };
		EA56A229EAAD6E67632ECF67 /* gles3_funcptrs.h */ = {isa = PBXFileReference; lastKnownFileType = sourcecode.c.h; path = gles3_funcptrs.h; sourceTree = "<group>"; };
		EC2F140ED1C840A390FE4436 /* checkheader.c */ = {isa = PBXFileReference; lastKnownFileType = sourcecode.c.c; path = checkheader.c; sourceTree = "<group>"; };
		F803FD2D5CEE88A9674FEC89 /* ktxcontext.h */ = {isa = PBXFileReference; lastKnownFileType = sourcecode.c.h; path = ktxcontext.h; sourceTree = "<group>"; };
/* End PBXFileReference section */

/* Begin PBXFrameworksBuildPhase section */
		18E6F7D7BC15F8279480AFA8 /* Frameworks */ = {
			isa = PBXFrameworksBuildPhase;
			buildActionMask = 2147483647;
			files = (
			);
			runOnlyForDeploymentPostprocessing = 0;
		};
		79CBFA0AD7E4A2D1363429E3 /* Frameworks */ = {
			isa = PBXFrameworksBuildPhase;
			buildActionMask = 2147483647;
			files = (
			);
			runOnlyForDeploymentPostprocessing = 0;
		};
		DECF3554B8A7E0897F11D805 /* Frameworks */ = {
			isa = PBXFrameworksBuildPhase;
			buildActionMask = 2147483647;
			files = (
			);
			runOnlyForDeploymentPostprocessing = 0;
		};
/* End PBXFrameworksBuildPhase section */

/* Begin PBXGroup section */
		0066CBEBE45AFAA06792E05F /* Source */ = {
			isa = PBXGroup;
			children = (
				295EF93D1FE69CB0D85628E7 /* include */,
				D2059E34FB25FB6D93F979BA /* lib */,
			);
			name = Source;
			sourceTree = "<group>";
		};
		295EF93D1FE69CB0D85628E7 /* include */ = {
			isa = PBXGroup;
			children = (
				C2E7B90F693D2ADDEB68C765 /* ktx.h */,
			);
			path = include;
			sourceTree = "<group>";
		};
		3AE5B8C2D5A6F84F3C6DB984 /* Products */ = {
			isa = PBXGroup;
			children = (
				294D72CF2DE93CC967F22442 /* libktx.gl.a */,
				7DFB01C2A0C66136843F9C90 /* libktx.es1.a */,
				998EA7B9AC7E5B6EB606DF64 /* libktx.es3.a */,
			);
			name = Products;
			sourceTree = "<group>";
		};
		3B7169D373FF61455E9607CB = {
			isa = PBXGroup;
			children = (
				0066CBEBE45AFAA06792E05F /* Source */,
				3AE5B8C2D5A6F84F3C6DB984 /* Products */,
				5B6E1B39688457E3A8A8A4F3 /* Build */,
			);
			sourceTree = "<group>";
		};
		5B6E1B39688457E3A8A8A4F3 /* Build */ = {
			isa = PBXGroup;
			children = (
				D085D834087565F1CD69EFD7 /* config.gypi */,
				BE607367214BBF5824644530 /* default.gypi */,
				0DF732D4865EBE87E6C2B6E5 /* libgl.gypi */,
				78750DEB71973541DB221CBA /* libktx.gyp */,
				7ABEC8601DA2251BB3038768 /* libktx.gypi */,
				E4C296305A71370E67B0FDD7 /* pvremu.gypi */,
			);
			name = Build;
			sourceTree = "<group>";
		};
		D2059E34FB25FB6D93F979BA /* lib */ = {
			isa = PBXGroup;
			children = (
				EC2F140ED1C840A390FE4436 /* checkheader.c */,
				4E0FC251435360C63D168913 /* errstr.c */,
				44A7DF0814AF15BCF65D8C69 /* etcdec.cxx */,
				D99DA506B22F56ED2D1AA917 /* etcunpack.cxx */,
				85DED3F3B8EA442E101BFD1B /* gl_funcptrs.h */,
				E2C2DC970AB7466F57B2405E /* gles1_funcptrs.h */,
				0CC8195A95CBBC8C1CB04BCA /* gles2_funcptrs.h */,
				EA56A229EAAD6E67632ECF67 /* gles3_funcptrs.h */,
				384624CA76049217B70E9012 /* hashtable.c */,
				2726F9FBE1FE24BB4DE6ABF7 /* ktxcontext.c */,
				F803FD2D5CEE88A9674FEC89 /* ktxcontext.h */,
				02D91ED3A9C5B39B4AFA0017 /* ktxfilestream.c */,
				E3D44A3E3431DE089D06DE94 /* ktxfilestream.h */,
				2C4E8C270B5BECA345ACBF85 /* ktxint.h */,
				36344252BF902A18F4ACB26C /* ktxmemstream.c */,
				CC45FB0EDE0EAFEBA24567B5 /* ktxmemstream.h */,
				3E387A83332F46C079F057CC /* ktxstream.h */,
				AB840FC777BBF6B093DAE4D6 /* loader.c */,
				AF7174742211B9AD5E3DDF59 /* reader.c */,
				B173E34FD52E42EBF0F24CF0 /* swap.c */,
				474075FAD32D60D3E886E1E4 /* uthash.h */,
				B6AB21816B1A0B0575E4A525 /* writer.c */,
			);
			path = lib;
			sourceTree = "<group>";
		};
/* End PBXGroup section */

/* Begin PBXNativeTarget section */
		362967529B3D7D3E12C3129D /* libktx.gl */ = {
			isa = PBXNativeTarget;
			buildConfigurationList = F5A0870A088F4A96318D4A3E /* Build configuration list for PBXNativeTarget "libktx.gl" */;
			buildPhases = (
				3DAC5082159A24F424A999F8 /* Sources */,
				18E6F7D7BC15F8279480AFA8 /* Frameworks */,
			);
			buildRules = (
			);
			dependencies = (
			);
			name = libktx.gl;
			productName = ktx.gl;
			productReference = 294D72CF2DE93CC967F22442 /* libktx.gl.a */;
			productType = "com.apple.product-type.library.static";
		};
		555F14739B20F130C104F38F /* libktx.es1 */ = {
			isa = PBXNativeTarget;
			buildConfigurationList = 3CAF22E07F512352322AC813 /* Build configuration list for PBXNativeTarget "libktx.es1" */;
			buildPhases = (
				AEF5530256D343973C2F78C6 /* Sources */,
				DECF3554B8A7E0897F11D805 /* Frameworks */,
			);
			buildRules = (
			);
			dependencies = (
			);
			name = libktx.es1;
			productName = ktx.es1;
			productReference = 7DFB01C2A0C66136843F9C90 /* libktx.es1.a */;
			productType = "com.apple.product-type.library.static";
		};
		CA0BF733B14DB39E93B75C67 /* libktx.es3 */ = {
			isa = PBXNativeTarget;
			buildConfigurationList = 362A396F87E611E00C607BFF /* Build configuration list for PBXNativeTarget "libktx.es3" */;
			buildPhases = (
				D3C8B4D37193D48AF5D5B04E /* Sources */,
				79CBFA0AD7E4A2D1363429E3 /* Frameworks */,
			);
			buildRules = (
			);
			dependencies = (
			);
			name = libktx.es3;
			productName = ktx.es3;
			productReference = 998EA7B9AC7E5B6EB606DF64 /* libktx.es3.a */;
			productType = "com.apple.product-type.library.static";
		};
/* End PBXNativeTarget section */

/* Begin PBXProject section */
		F65D357A2EC6F19D7F5E1B7D /* Project object */ = {
			isa = PBXProject;
			attributes = {
				BuildIndependentTargetsInParallel = YES;
			};
			buildConfigurationList = B9816C07C4E0E95D8D8C85AB /* Build configuration list for PBXProject "libktx" */;
			compatibilityVersion = "Xcode 3.2";
			hasScannedForEncodings = 1;
			mainGroup = 3B7169D373FF61455E9607CB;
			projectDirPath = ../../..;
			projectRoot = "";
			targets = (
				CCEDC85BF1BE90D7C304C68F /* All */,
				362967529B3D7D3E12C3129D /* libktx.gl */,
				555F14739B20F130C104F38F /* libktx.es1 */,
				CA0BF733B14DB39E93B75C67 /* libktx.es3 */,
				2C49C1BC3266E196E5B13666 /* libgl */,
			);
		};
/* End PBXProject section */

/* Begin PBXSourcesBuildPhase section */
		3DAC5082159A24F424A999F8 /* Sources */ = {
			isa = PBXSourcesBuildPhase;
			buildActionMask = 2147483647;
			files = (
				309C2FBB0C546F3D5B13EC2D /* checkheader.c in Sources */,
				C3A44E621D080A73DA5C39AD /* errstr.c in Sources */,
				F4622229A4D677D0D337813D /* etcdec.cxx in Sources */,
				4F44D55F261CB81C42BE8EF9 /* etcunpack.cxx in Sources */,
				C372960FFAD55D28E7612FA6 /* hashtable.c in Sources */,
				D4C4F72C66E09AB520217BF3 /* ktxcontext.c in Sources */,
				2DF6358C85C4276C05D296C3 /* ktxfilestream.c in Sources */,
				D7319AAAF947AF062F41C5C8 /* ktxmemstream.c in Sources */,
				8351F5A654D9E7BF02D1F667 /* loader.c in Sources */,
				E7E159220525526F344415C2 /* reader.c in Sources */,
				264EFF4EA9506FA15E121ACE /* swap.c in Sources */,
				207A6E774C4A387AFB6FA80C /* writer.c in Sources */,
			);
			runOnlyForDeploymentPostprocessing = 0;
		};
		AEF5530256D343973C2F78C6 /* Sources */ = {
			isa = PBXSourcesBuildPhase;
			buildActionMask = 2147483647;
			files = (
				9BF871F12EF2846EEB7B46B1 /* checkheader.c in Sources */,
				4F2B017765DD406452B96508 /* errstr.c in Sources */,
				BCFEB02F664F9EC3CDE0F51D /* etcdec.cxx in Sources */,
				7114EC04E170545C189C5F73 /* etcunpack.cxx in Sources */,
				5B92D8899519488C89482DB8 /* hashtable.c in Sources */,
				3C272D84F7E5FB9D5D0A13E0 /* ktxcontext.c in Sources */,
				91A277A6111DA7F5EC728531 /* ktxfilestream.c in Sources */,
				C9F271E59B23FA2C10430792 /* ktxmemstream.c in Sources */,
				28E158C209C1F0A551E7E1E3 /* loader.c in Sources */,
				B9BE2E7D91E02B2D14EE21D8 /* reader.c in Sources */,
				1E9EC787497B6BC68EDD6D37 /* swap.c in Sources */,
				7DA8F9E1E3148FE41888FE7F /* writer.c in Sources */,
			);
			runOnlyForDeploymentPostprocessing = 0;
		};
		D3C8B4D37193D48AF5D5B04E /* Sources */ = {
			isa = PBXSourcesBuildPhase;
			buildActionMask = 2147483647;
			files = (
				FDDE6DDE1F9D7FE1EC8BFE2F /* checkheader.c in Sources */,
				95B943355C0C7E4B63747C8A /* errstr.c in Sources */,
				D6B31AAAD6EC96A5AD71DFCA /* etcdec.cxx in Sources */,
				BE39D17AE232EB831D3F2542 /* etcunpack.cxx in Sources */,
				D969C5BA0E850161EF3DB86A /* hashtable.c in Sources */,
				38BE03C1E23F783B4B677BCF /* ktxcontext.c in Sources */,
				E4FDB9F63D614D94BBBFC192 /* ktxfilestream.c in Sources */,
				098C778592B8710958541B0B /* ktxmemstream.c in Sources */,
				52EA1C351776CF37D536A444 /* loader.c in Sources */,
				B94EB64A762710C7DA6DD82E /* reader.c in Sources */,
				4A1AADF7241AB67E129B36DD /* swap.c in Sources */,
				141A435DB015AF770F5431B0 /* writer.c in Sources */,
			);
			runOnlyForDeploymentPostprocessing = 0;
		};
/* End PBXSourcesBuildPhase section */

/* Begin PBXTargetDependency section */
		2D247F49B589189237D6EA9E /* PBXTargetDependency */ = {
			isa = PBXTargetDependency;
			target = CA0BF733B14DB39E93B75C67 /* libktx.es3 */;
			targetProxy = B14217010049444BF75CEBCB /* PBXContainerItemProxy */;
		};
		C9FE67D8786E27F5C8B57E0C /* PBXTargetDependency */ = {
			isa = PBXTargetDependency;
			target = 362967529B3D7D3E12C3129D /* libktx.gl */;
			targetProxy = 4B728F15AA6196C777B01117 /* PBXContainerItemProxy */;
		};
		D28D2B72096C5EF1492EFF16 /* PBXTargetDependency */ = {
			isa = PBXTargetDependency;
			target = 2C49C1BC3266E196E5B13666 /* libgl */;
			targetProxy = F9721A6D539BE3627B0F1954 /* PBXContainerItemProxy */;
		};
		E7A54A8613D879AF51E4D8F0 /* PBXTargetDependency */ = {
			isa = PBXTargetDependency;
			target = 555F14739B20F130C104F38F /* libktx.es1 */;
			targetProxy = F48EBDDD1C0B8609C5DE48DE /* PBXContainerItemProxy */;
		};
/* End PBXTargetDependency section */

/* Begin XCBuildConfiguration section */
		1BD5F93039221F150F2EE09C /* Release */ = {
			isa = XCBuildConfiguration;
			buildSettings = {
				CODE_SIGN_IDENTITY = "iPhone Developer";
				COPY_PHASE_STRIP = NO;
				EXECUTABLE_PREFIX = lib;
				GCC_GENERATE_DEBUGGING_SYMBOLS = NO;
				GCC_OPTIMIZATION_LEVEL = 3;
				GCC_PREPROCESSOR_DEFINITIONS = (
					"KTX_OPENGL=1",
					NDEBUG,
				);
				HEADER_SEARCH_PATHS = (
					include,
					other_include,
				);
				IPHONEOS_DEPLOYMENT_TARGET = 8.0;
				PRODUCT_NAME = ktx.gl;
			};
			name = Release;
		};
		2336AA407878FB2CEE50E52A /* Debug */ = {
			isa = XCBuildConfiguration;
			buildSettings = {
				CODE_SIGN_IDENTITY = "iPhone Developer";
				COPY_PHASE_STRIP = NO;
				GCC_GENERATE_DEBUGGING_SYMBOLS = YES;
				GCC_OPTIMIZATION_LEVEL = 0;
				GCC_PREPROCESSOR_DEFINITIONS = (
					DEBUG,
					_DEBUG,
				);
<<<<<<< HEAD
=======
				GCC_WARN_PEDANTIC = YES;
>>>>>>> 20a54caf
				IPHONEOS_DEPLOYMENT_TARGET = 8.0;
				PRODUCT_NAME = libgl;
			};
			name = Debug;
		};
		5696BB14384DAB6493E64177 /* Debug */ = {
			isa = XCBuildConfiguration;
			buildSettings = {
				CLANG_WARN_BOOL_CONVERSION = YES;
				CLANG_WARN_CONSTANT_CONVERSION = YES;
				CLANG_WARN_EMPTY_BODY = YES;
				CLANG_WARN_ENUM_CONVERSION = YES;
				CLANG_WARN_INFINITE_RECURSION = YES;
				CLANG_WARN_INT_CONVERSION = YES;
				CLANG_WARN_SUSPICIOUS_MOVE = YES;
				CLANG_WARN_UNREACHABLE_CODE = YES;
				CLANG_WARN__DUPLICATE_METHOD_MATCH = YES;
				ENABLE_STRICT_OBJC_MSGSEND = YES;
				ENABLE_TESTABILITY = YES;
				GCC_NO_COMMON_BLOCKS = YES;
				GCC_WARN_64_TO_32_BIT_CONVERSION = YES;
				GCC_WARN_ABOUT_RETURN_TYPE = YES;
				GCC_WARN_PEDANTIC = YES;
				GCC_WARN_UNDECLARED_SELECTOR = YES;
				GCC_WARN_UNINITIALIZED_AUTOS = YES;
				GCC_WARN_UNUSED_FUNCTION = YES;
				GCC_WARN_UNUSED_VARIABLE = YES;
				INTERMEDIATE_DIR = "$(PROJECT_DERIVED_FILE_DIR)/$(CONFIGURATION)";
				ONLY_ACTIVE_ARCH = YES;
				SDKROOT = iphoneos;
				SHARED_INTERMEDIATE_DIR = "$(SYMROOT)/DerivedSources/$(CONFIGURATION)";
			};
			name = Debug;
		};
		6FF5E9361E8067A03A6D6BE3 /* Release */ = {
			isa = XCBuildConfiguration;
			buildSettings = {
				CODE_SIGN_IDENTITY = "iPhone Developer";
				COPY_PHASE_STRIP = NO;
				EXECUTABLE_PREFIX = lib;
				GCC_GENERATE_DEBUGGING_SYMBOLS = NO;
				GCC_OPTIMIZATION_LEVEL = 3;
				GCC_PREPROCESSOR_DEFINITIONS = (
					"KTX_OPENGL_ES1=1",
					NDEBUG,
				);
				HEADER_SEARCH_PATHS = (
					include,
					other_include,
				);
				IPHONEOS_DEPLOYMENT_TARGET = 8.0;
				PRODUCT_NAME = ktx.es1;
			};
			name = Release;
		};
		89A3F5CE9D5661525E156A95 /* Debug */ = {
			isa = XCBuildConfiguration;
			buildSettings = {
				PRODUCT_NAME = All;
			};
			name = Debug;
		};
		8A18935AEF3088F5419192E1 /* Release */ = {
			isa = XCBuildConfiguration;
			buildSettings = {
				CODE_SIGN_IDENTITY = "iPhone Developer";
				COPY_PHASE_STRIP = NO;
				GCC_GENERATE_DEBUGGING_SYMBOLS = NO;
				GCC_OPTIMIZATION_LEVEL = 3;
				GCC_PREPROCESSOR_DEFINITIONS = NDEBUG;
<<<<<<< HEAD
=======
				GCC_WARN_PEDANTIC = YES;
>>>>>>> 20a54caf
				IPHONEOS_DEPLOYMENT_TARGET = 8.0;
				PRODUCT_NAME = libgl;
			};
			name = Release;
		};
		8D2A051E6E26AA85B89C5159 /* Release */ = {
			isa = XCBuildConfiguration;
			buildSettings = {
				PRODUCT_NAME = All;
			};
			name = Release;
		};
		946AD25808EF80342CBD8BEA /* Release */ = {
			isa = XCBuildConfiguration;
			buildSettings = {
				CODE_SIGN_IDENTITY = "iPhone Developer";
				COPY_PHASE_STRIP = NO;
				EXECUTABLE_PREFIX = lib;
				GCC_GENERATE_DEBUGGING_SYMBOLS = NO;
				GCC_OPTIMIZATION_LEVEL = 3;
				GCC_PREPROCESSOR_DEFINITIONS = (
					"KTX_OPENGL_ES3=1",
					NDEBUG,
				);
				HEADER_SEARCH_PATHS = (
					include,
					other_include,
				);
				IPHONEOS_DEPLOYMENT_TARGET = 8.0;
				PRODUCT_NAME = ktx.es3;
			};
			name = Release;
		};
		B70774D9E354160C6725881A /* Release */ = {
			isa = XCBuildConfiguration;
			buildSettings = {
				CLANG_WARN_BOOL_CONVERSION = YES;
				CLANG_WARN_CONSTANT_CONVERSION = YES;
				CLANG_WARN_EMPTY_BODY = YES;
				CLANG_WARN_ENUM_CONVERSION = YES;
				CLANG_WARN_INFINITE_RECURSION = YES;
				CLANG_WARN_INT_CONVERSION = YES;
				CLANG_WARN_SUSPICIOUS_MOVE = YES;
				CLANG_WARN_UNREACHABLE_CODE = YES;
				CLANG_WARN__DUPLICATE_METHOD_MATCH = YES;
				ENABLE_STRICT_OBJC_MSGSEND = YES;
				GCC_NO_COMMON_BLOCKS = YES;
				GCC_WARN_64_TO_32_BIT_CONVERSION = YES;
				GCC_WARN_ABOUT_RETURN_TYPE = YES;
				GCC_WARN_PEDANTIC = YES;
				GCC_WARN_UNDECLARED_SELECTOR = YES;
				GCC_WARN_UNINITIALIZED_AUTOS = YES;
				GCC_WARN_UNUSED_FUNCTION = YES;
				GCC_WARN_UNUSED_VARIABLE = YES;
				INTERMEDIATE_DIR = "$(PROJECT_DERIVED_FILE_DIR)/$(CONFIGURATION)";
				ONLY_ACTIVE_ARCH = YES;
				SDKROOT = iphoneos;
				SHARED_INTERMEDIATE_DIR = "$(SYMROOT)/DerivedSources/$(CONFIGURATION)";
			};
			name = Release;
		};
		B9C5DC9B6D2E6D004F638FDB /* Debug */ = {
			isa = XCBuildConfiguration;
			buildSettings = {
				CODE_SIGN_IDENTITY = "iPhone Developer";
				COPY_PHASE_STRIP = NO;
				EXECUTABLE_PREFIX = lib;
				GCC_GENERATE_DEBUGGING_SYMBOLS = YES;
				GCC_OPTIMIZATION_LEVEL = 0;
				GCC_PREPROCESSOR_DEFINITIONS = (
					"KTX_OPENGL=1",
					DEBUG,
					_DEBUG,
				);
				HEADER_SEARCH_PATHS = (
					include,
					other_include,
				);
				IPHONEOS_DEPLOYMENT_TARGET = 8.0;
				PRODUCT_NAME = ktx.gl;
			};
			name = Debug;
		};
		CABD1828BE24F7BDAA152A6C /* Debug */ = {
			isa = XCBuildConfiguration;
			buildSettings = {
				CODE_SIGN_IDENTITY = "iPhone Developer";
				COPY_PHASE_STRIP = NO;
				EXECUTABLE_PREFIX = lib;
				GCC_GENERATE_DEBUGGING_SYMBOLS = YES;
				GCC_OPTIMIZATION_LEVEL = 0;
				GCC_PREPROCESSOR_DEFINITIONS = (
					"KTX_OPENGL_ES3=1",
					DEBUG,
					_DEBUG,
				);
				HEADER_SEARCH_PATHS = (
					include,
					other_include,
				);
				IPHONEOS_DEPLOYMENT_TARGET = 8.0;
				PRODUCT_NAME = ktx.es3;
			};
			name = Debug;
		};
		F161B83E7909CA3AEF1CE4D7 /* Debug */ = {
			isa = XCBuildConfiguration;
			buildSettings = {
				CODE_SIGN_IDENTITY = "iPhone Developer";
				COPY_PHASE_STRIP = NO;
				EXECUTABLE_PREFIX = lib;
				GCC_GENERATE_DEBUGGING_SYMBOLS = YES;
				GCC_OPTIMIZATION_LEVEL = 0;
				GCC_PREPROCESSOR_DEFINITIONS = (
					"KTX_OPENGL_ES1=1",
					DEBUG,
					_DEBUG,
				);
				HEADER_SEARCH_PATHS = (
					include,
					other_include,
				);
				IPHONEOS_DEPLOYMENT_TARGET = 8.0;
				PRODUCT_NAME = ktx.es1;
			};
			name = Debug;
		};
/* End XCBuildConfiguration section */

/* Begin XCConfigurationList section */
		362A396F87E611E00C607BFF /* Build configuration list for PBXNativeTarget "libktx.es3" */ = {
			isa = XCConfigurationList;
			buildConfigurations = (
				CABD1828BE24F7BDAA152A6C /* Debug */,
				946AD25808EF80342CBD8BEA /* Release */,
			);
			defaultConfigurationIsVisible = 1;
			defaultConfigurationName = Debug;
		};
		3CAF22E07F512352322AC813 /* Build configuration list for PBXNativeTarget "libktx.es1" */ = {
			isa = XCConfigurationList;
			buildConfigurations = (
				F161B83E7909CA3AEF1CE4D7 /* Debug */,
				6FF5E9361E8067A03A6D6BE3 /* Release */,
			);
			defaultConfigurationIsVisible = 1;
			defaultConfigurationName = Debug;
		};
		7B89E5EE356A6AC73231DCB3 /* Build configuration list for PBXAggregateTarget "All" */ = {
			isa = XCConfigurationList;
			buildConfigurations = (
				89A3F5CE9D5661525E156A95 /* Debug */,
				8D2A051E6E26AA85B89C5159 /* Release */,
			);
			defaultConfigurationIsVisible = 1;
			defaultConfigurationName = Debug;
		};
		B2C1286994E34E1E011B87F5 /* Build configuration list for PBXAggregateTarget "libgl" */ = {
			isa = XCConfigurationList;
			buildConfigurations = (
				2336AA407878FB2CEE50E52A /* Debug */,
				8A18935AEF3088F5419192E1 /* Release */,
			);
			defaultConfigurationIsVisible = 1;
			defaultConfigurationName = Debug;
		};
		B9816C07C4E0E95D8D8C85AB /* Build configuration list for PBXProject "libktx" */ = {
			isa = XCConfigurationList;
			buildConfigurations = (
				5696BB14384DAB6493E64177 /* Debug */,
				B70774D9E354160C6725881A /* Release */,
			);
			defaultConfigurationIsVisible = 1;
			defaultConfigurationName = Debug;
		};
		F5A0870A088F4A96318D4A3E /* Build configuration list for PBXNativeTarget "libktx.gl" */ = {
			isa = XCConfigurationList;
			buildConfigurations = (
				B9C5DC9B6D2E6D004F638FDB /* Debug */,
				1BD5F93039221F150F2EE09C /* Release */,
			);
			defaultConfigurationIsVisible = 1;
			defaultConfigurationName = Debug;
		};
/* End XCConfigurationList section */
	};
	rootObject = F65D357A2EC6F19D7F5E1B7D /* Project object */;
}<|MERGE_RESOLUTION|>--- conflicted
+++ resolved
@@ -17,6 +17,27 @@
 			name = libgl;
 			productName = libgl;
 		};
+		53E28E0399F04986CCFA2113 /* libvulkan */ = {
+			isa = PBXAggregateTarget;
+			buildConfigurationList = 2EB7EA0B8A39A0F55852D22A /* Build configuration list for PBXAggregateTarget "libvulkan" */;
+			buildPhases = (
+			);
+			dependencies = (
+				0960BB02F3FFC0B328E83DCB /* PBXTargetDependency */,
+			);
+			name = libvulkan;
+			productName = libvulkan;
+		};
+		A53C7E625BBCBD48220BD07A /* vulkan_headers */ = {
+			isa = PBXAggregateTarget;
+			buildConfigurationList = 949B878693BD2FB78270EEDE /* Build configuration list for PBXAggregateTarget "vulkan_headers" */;
+			buildPhases = (
+			);
+			dependencies = (
+			);
+			name = vulkan_headers;
+			productName = vulkan_headers;
+		};
 		CCEDC85BF1BE90D7C304C68F /* All */ = {
 			isa = PBXAggregateTarget;
 			buildConfigurationList = 7B89E5EE356A6AC73231DCB3 /* Build configuration list for PBXAggregateTarget "All" */;
@@ -27,6 +48,8 @@
 				E7A54A8613D879AF51E4D8F0 /* PBXTargetDependency */,
 				2D247F49B589189237D6EA9E /* PBXTargetDependency */,
 				D28D2B72096C5EF1492EFF16 /* PBXTargetDependency */,
+				F930E9E76DB549243B3CD8F1 /* PBXTargetDependency */,
+				1EE2EA45214C6271E45D1A78 /* PBXTargetDependency */,
 			);
 			name = All;
 			productName = All;
@@ -34,42 +57,45 @@
 /* End PBXAggregateTarget section */
 
 /* Begin PBXBuildFile section */
-		098C778592B8710958541B0B /* ktxmemstream.c in Sources */ = {isa = PBXBuildFile; fileRef = 36344252BF902A18F4ACB26C /* ktxmemstream.c */; };
-		141A435DB015AF770F5431B0 /* writer.c in Sources */ = {isa = PBXBuildFile; fileRef = B6AB21816B1A0B0575E4A525 /* writer.c */; };
-		1E9EC787497B6BC68EDD6D37 /* swap.c in Sources */ = {isa = PBXBuildFile; fileRef = B173E34FD52E42EBF0F24CF0 /* swap.c */; };
-		207A6E774C4A387AFB6FA80C /* writer.c in Sources */ = {isa = PBXBuildFile; fileRef = B6AB21816B1A0B0575E4A525 /* writer.c */; };
-		264EFF4EA9506FA15E121ACE /* swap.c in Sources */ = {isa = PBXBuildFile; fileRef = B173E34FD52E42EBF0F24CF0 /* swap.c */; };
-		28E158C209C1F0A551E7E1E3 /* loader.c in Sources */ = {isa = PBXBuildFile; fileRef = AB840FC777BBF6B093DAE4D6 /* loader.c */; };
-		2DF6358C85C4276C05D296C3 /* ktxfilestream.c in Sources */ = {isa = PBXBuildFile; fileRef = 02D91ED3A9C5B39B4AFA0017 /* ktxfilestream.c */; };
-		309C2FBB0C546F3D5B13EC2D /* checkheader.c in Sources */ = {isa = PBXBuildFile; fileRef = EC2F140ED1C840A390FE4436 /* checkheader.c */; };
-		38BE03C1E23F783B4B677BCF /* ktxcontext.c in Sources */ = {isa = PBXBuildFile; fileRef = 2726F9FBE1FE24BB4DE6ABF7 /* ktxcontext.c */; };
-		3C272D84F7E5FB9D5D0A13E0 /* ktxcontext.c in Sources */ = {isa = PBXBuildFile; fileRef = 2726F9FBE1FE24BB4DE6ABF7 /* ktxcontext.c */; };
-		4A1AADF7241AB67E129B36DD /* swap.c in Sources */ = {isa = PBXBuildFile; fileRef = B173E34FD52E42EBF0F24CF0 /* swap.c */; };
-		4F2B017765DD406452B96508 /* errstr.c in Sources */ = {isa = PBXBuildFile; fileRef = 4E0FC251435360C63D168913 /* errstr.c */; };
-		4F44D55F261CB81C42BE8EF9 /* etcunpack.cxx in Sources */ = {isa = PBXBuildFile; fileRef = D99DA506B22F56ED2D1AA917 /* etcunpack.cxx */; };
-		52EA1C351776CF37D536A444 /* loader.c in Sources */ = {isa = PBXBuildFile; fileRef = AB840FC777BBF6B093DAE4D6 /* loader.c */; };
-		5B92D8899519488C89482DB8 /* hashtable.c in Sources */ = {isa = PBXBuildFile; fileRef = 384624CA76049217B70E9012 /* hashtable.c */; };
-		7114EC04E170545C189C5F73 /* etcunpack.cxx in Sources */ = {isa = PBXBuildFile; fileRef = D99DA506B22F56ED2D1AA917 /* etcunpack.cxx */; };
-		7DA8F9E1E3148FE41888FE7F /* writer.c in Sources */ = {isa = PBXBuildFile; fileRef = B6AB21816B1A0B0575E4A525 /* writer.c */; };
-		8351F5A654D9E7BF02D1F667 /* loader.c in Sources */ = {isa = PBXBuildFile; fileRef = AB840FC777BBF6B093DAE4D6 /* loader.c */; };
-		91A277A6111DA7F5EC728531 /* ktxfilestream.c in Sources */ = {isa = PBXBuildFile; fileRef = 02D91ED3A9C5B39B4AFA0017 /* ktxfilestream.c */; };
-		95B943355C0C7E4B63747C8A /* errstr.c in Sources */ = {isa = PBXBuildFile; fileRef = 4E0FC251435360C63D168913 /* errstr.c */; };
-		9BF871F12EF2846EEB7B46B1 /* checkheader.c in Sources */ = {isa = PBXBuildFile; fileRef = EC2F140ED1C840A390FE4436 /* checkheader.c */; };
-		B94EB64A762710C7DA6DD82E /* reader.c in Sources */ = {isa = PBXBuildFile; fileRef = AF7174742211B9AD5E3DDF59 /* reader.c */; };
-		B9BE2E7D91E02B2D14EE21D8 /* reader.c in Sources */ = {isa = PBXBuildFile; fileRef = AF7174742211B9AD5E3DDF59 /* reader.c */; };
-		BCFEB02F664F9EC3CDE0F51D /* etcdec.cxx in Sources */ = {isa = PBXBuildFile; fileRef = 44A7DF0814AF15BCF65D8C69 /* etcdec.cxx */; };
-		BE39D17AE232EB831D3F2542 /* etcunpack.cxx in Sources */ = {isa = PBXBuildFile; fileRef = D99DA506B22F56ED2D1AA917 /* etcunpack.cxx */; };
-		C372960FFAD55D28E7612FA6 /* hashtable.c in Sources */ = {isa = PBXBuildFile; fileRef = 384624CA76049217B70E9012 /* hashtable.c */; };
-		C3A44E621D080A73DA5C39AD /* errstr.c in Sources */ = {isa = PBXBuildFile; fileRef = 4E0FC251435360C63D168913 /* errstr.c */; };
-		C9F271E59B23FA2C10430792 /* ktxmemstream.c in Sources */ = {isa = PBXBuildFile; fileRef = 36344252BF902A18F4ACB26C /* ktxmemstream.c */; };
-		D4C4F72C66E09AB520217BF3 /* ktxcontext.c in Sources */ = {isa = PBXBuildFile; fileRef = 2726F9FBE1FE24BB4DE6ABF7 /* ktxcontext.c */; };
-		D6B31AAAD6EC96A5AD71DFCA /* etcdec.cxx in Sources */ = {isa = PBXBuildFile; fileRef = 44A7DF0814AF15BCF65D8C69 /* etcdec.cxx */; };
-		D7319AAAF947AF062F41C5C8 /* ktxmemstream.c in Sources */ = {isa = PBXBuildFile; fileRef = 36344252BF902A18F4ACB26C /* ktxmemstream.c */; };
-		D969C5BA0E850161EF3DB86A /* hashtable.c in Sources */ = {isa = PBXBuildFile; fileRef = 384624CA76049217B70E9012 /* hashtable.c */; };
-		E4FDB9F63D614D94BBBFC192 /* ktxfilestream.c in Sources */ = {isa = PBXBuildFile; fileRef = 02D91ED3A9C5B39B4AFA0017 /* ktxfilestream.c */; };
-		E7E159220525526F344415C2 /* reader.c in Sources */ = {isa = PBXBuildFile; fileRef = AF7174742211B9AD5E3DDF59 /* reader.c */; };
-		F4622229A4D677D0D337813D /* etcdec.cxx in Sources */ = {isa = PBXBuildFile; fileRef = 44A7DF0814AF15BCF65D8C69 /* etcdec.cxx */; };
-		FDDE6DDE1F9D7FE1EC8BFE2F /* checkheader.c in Sources */ = {isa = PBXBuildFile; fileRef = EC2F140ED1C840A390FE4436 /* checkheader.c */; };
+		153CC6A12C184CB79BEE02BA /* ktxfilestream.c in Sources */ = {isa = PBXBuildFile; fileRef = 02D91ED3A9C5B39B4AFA0017 /* ktxfilestream.c */; };
+		17CB677E14E4A1A9045A2429 /* checkheader.c in Sources */ = {isa = PBXBuildFile; fileRef = EC2F140ED1C840A390FE4436 /* checkheader.c */; };
+		1AABB0E26D4927A19F4F9C46 /* ktxcontext.c in Sources */ = {isa = PBXBuildFile; fileRef = 2726F9FBE1FE24BB4DE6ABF7 /* ktxcontext.c */; };
+		2AD24450C567DF8647BF878D /* glloader.c in Sources */ = {isa = PBXBuildFile; fileRef = 8D421DB86018062B6870C747 /* glloader.c */; };
+		30AAD894818E4F7098C5748E /* ktxmemstream.c in Sources */ = {isa = PBXBuildFile; fileRef = 36344252BF902A18F4ACB26C /* ktxmemstream.c */; };
+		30BAE542F5F8AA1A9FE57559 /* ktxmemstream.c in Sources */ = {isa = PBXBuildFile; fileRef = 36344252BF902A18F4ACB26C /* ktxmemstream.c */; };
+		346633AEFD71C727277B00F5 /* ktxcontext.c in Sources */ = {isa = PBXBuildFile; fileRef = 2726F9FBE1FE24BB4DE6ABF7 /* ktxcontext.c */; };
+		3D5DC232F37C6A1482C9E484 /* ktxcontext.c in Sources */ = {isa = PBXBuildFile; fileRef = 2726F9FBE1FE24BB4DE6ABF7 /* ktxcontext.c */; };
+		3E91D7474AECBA965E5453B1 /* writer.c in Sources */ = {isa = PBXBuildFile; fileRef = B6AB21816B1A0B0575E4A525 /* writer.c */; };
+		3EE34DA780025DC7E396C31E /* checkheader.c in Sources */ = {isa = PBXBuildFile; fileRef = EC2F140ED1C840A390FE4436 /* checkheader.c */; };
+		3FFB2AF5C4A506461C29CC2F /* ktxfilestream.c in Sources */ = {isa = PBXBuildFile; fileRef = 02D91ED3A9C5B39B4AFA0017 /* ktxfilestream.c */; };
+		52B5BC3C7502750D73C72B2B /* writer.c in Sources */ = {isa = PBXBuildFile; fileRef = B6AB21816B1A0B0575E4A525 /* writer.c */; };
+		5C71F18F24FAE833E0BE9422 /* glloader.c in Sources */ = {isa = PBXBuildFile; fileRef = 8D421DB86018062B6870C747 /* glloader.c */; };
+		62160C39FA056C042C3C0A04 /* vkloader.c in Sources */ = {isa = PBXBuildFile; fileRef = 53941C3F4EB820F20A47DA0E /* vkloader.c */; };
+		68D6BF1A0D4F7C231335FBA6 /* errstr.c in Sources */ = {isa = PBXBuildFile; fileRef = 4E0FC251435360C63D168913 /* errstr.c */; };
+		6F75AC48A7D54145FA6999C0 /* vkloader.c in Sources */ = {isa = PBXBuildFile; fileRef = 53941C3F4EB820F20A47DA0E /* vkloader.c */; };
+		76BD4CA8662F6665A2ED57AD /* hashtable.c in Sources */ = {isa = PBXBuildFile; fileRef = 384624CA76049217B70E9012 /* hashtable.c */; };
+		7F78B4505D4791144868AC79 /* etcunpack.cxx in Sources */ = {isa = PBXBuildFile; fileRef = D99DA506B22F56ED2D1AA917 /* etcunpack.cxx */; };
+		8250A5B4F3CF110C799BA0FE /* swap.c in Sources */ = {isa = PBXBuildFile; fileRef = B173E34FD52E42EBF0F24CF0 /* swap.c */; };
+		88731F49C82A1EEBF6DA7C58 /* etcdec.cxx in Sources */ = {isa = PBXBuildFile; fileRef = 44A7DF0814AF15BCF65D8C69 /* etcdec.cxx */; };
+		8D2D2DDC6A4681E32208C2F8 /* errstr.c in Sources */ = {isa = PBXBuildFile; fileRef = 4E0FC251435360C63D168913 /* errstr.c */; };
+		9280E07FBCFD98443A82F207 /* hashtable.c in Sources */ = {isa = PBXBuildFile; fileRef = 384624CA76049217B70E9012 /* hashtable.c */; };
+		9F51A0D7E0543A6BD13A2720 /* etcdec.cxx in Sources */ = {isa = PBXBuildFile; fileRef = 44A7DF0814AF15BCF65D8C69 /* etcdec.cxx */; };
+		9FE2577FF34EE4FC84FED348 /* hashtable.c in Sources */ = {isa = PBXBuildFile; fileRef = 384624CA76049217B70E9012 /* hashtable.c */; };
+		B33310EC162E636A604B9B4E /* reader.c in Sources */ = {isa = PBXBuildFile; fileRef = AF7174742211B9AD5E3DDF59 /* reader.c */; };
+		B68C4E8856CB83FC2774A5DD /* reader.c in Sources */ = {isa = PBXBuildFile; fileRef = AF7174742211B9AD5E3DDF59 /* reader.c */; };
+		C07D709D157611A09787D587 /* vkloader.c in Sources */ = {isa = PBXBuildFile; fileRef = 53941C3F4EB820F20A47DA0E /* vkloader.c */; };
+		C1807011B9B9B05CEFD8B06D /* ktxfilestream.c in Sources */ = {isa = PBXBuildFile; fileRef = 02D91ED3A9C5B39B4AFA0017 /* ktxfilestream.c */; };
+		C1D407A1307E9976CA2CE721 /* reader.c in Sources */ = {isa = PBXBuildFile; fileRef = AF7174742211B9AD5E3DDF59 /* reader.c */; };
+		C84825A01DCD523B54F41FA7 /* swap.c in Sources */ = {isa = PBXBuildFile; fileRef = B173E34FD52E42EBF0F24CF0 /* swap.c */; };
+		C9CEDC22CA8F09BAB463155E /* etcdec.cxx in Sources */ = {isa = PBXBuildFile; fileRef = 44A7DF0814AF15BCF65D8C69 /* etcdec.cxx */; };
+		D369F420B39789943149415C /* ktxmemstream.c in Sources */ = {isa = PBXBuildFile; fileRef = 36344252BF902A18F4ACB26C /* ktxmemstream.c */; };
+		E0C359802A1B0C47E5A584CE /* swap.c in Sources */ = {isa = PBXBuildFile; fileRef = B173E34FD52E42EBF0F24CF0 /* swap.c */; };
+		EB5E739E43E2006992C97CF0 /* glloader.c in Sources */ = {isa = PBXBuildFile; fileRef = 8D421DB86018062B6870C747 /* glloader.c */; };
+		ECFCEBC46716E5D50F5D340F /* etcunpack.cxx in Sources */ = {isa = PBXBuildFile; fileRef = D99DA506B22F56ED2D1AA917 /* etcunpack.cxx */; };
+		F98094647A282977E3F97C19 /* errstr.c in Sources */ = {isa = PBXBuildFile; fileRef = 4E0FC251435360C63D168913 /* errstr.c */; };
+		F9A6D4995214A45A37C725F4 /* writer.c in Sources */ = {isa = PBXBuildFile; fileRef = B6AB21816B1A0B0575E4A525 /* writer.c */; };
+		FD5086AF81D06DB71AF2705B /* checkheader.c in Sources */ = {isa = PBXBuildFile; fileRef = EC2F140ED1C840A390FE4436 /* checkheader.c */; };
+		FF1D0C505E7D531B0809B658 /* etcunpack.cxx in Sources */ = {isa = PBXBuildFile; fileRef = D99DA506B22F56ED2D1AA917 /* etcunpack.cxx */; };
 /* End PBXBuildFile section */
 
 /* Begin PBXContainerItemProxy section */
@@ -80,12 +106,33 @@
 			remoteGlobalIDString = 362967529B3D7D3E12C3129D;
 			remoteInfo = libktx.gl;
 		};
+		527FE98A1C5A4740BFC41CAE /* PBXContainerItemProxy */ = {
+			isa = PBXContainerItemProxy;
+			containerPortal = F65D357A2EC6F19D7F5E1B7D /* Project object */;
+			proxyType = 1;
+			remoteGlobalIDString = A53C7E625BBCBD48220BD07A;
+			remoteInfo = vulkan_headers;
+		};
+		87D805A60DB1500759135757 /* PBXContainerItemProxy */ = {
+			isa = PBXContainerItemProxy;
+			containerPortal = F65D357A2EC6F19D7F5E1B7D /* Project object */;
+			proxyType = 1;
+			remoteGlobalIDString = A53C7E625BBCBD48220BD07A;
+			remoteInfo = vulkan_headers;
+		};
 		B14217010049444BF75CEBCB /* PBXContainerItemProxy */ = {
 			isa = PBXContainerItemProxy;
 			containerPortal = F65D357A2EC6F19D7F5E1B7D /* Project object */;
 			proxyType = 1;
 			remoteGlobalIDString = CA0BF733B14DB39E93B75C67;
 			remoteInfo = libktx.es3;
+		};
+		BF288612EE5539FB7FB31343 /* PBXContainerItemProxy */ = {
+			isa = PBXContainerItemProxy;
+			containerPortal = F65D357A2EC6F19D7F5E1B7D /* Project object */;
+			proxyType = 1;
+			remoteGlobalIDString = 53E28E0399F04986CCFA2113;
+			remoteInfo = libvulkan;
 		};
 		F48EBDDD1C0B8609C5DE48DE /* PBXContainerItemProxy */ = {
 			isa = PBXContainerItemProxy;
@@ -116,12 +163,14 @@
 		44A7DF0814AF15BCF65D8C69 /* etcdec.cxx */ = {isa = PBXFileReference; lastKnownFileType = sourcecode.cpp.cpp; path = etcdec.cxx; sourceTree = "<group>"; };
 		474075FAD32D60D3E886E1E4 /* uthash.h */ = {isa = PBXFileReference; lastKnownFileType = sourcecode.c.h; path = uthash.h; sourceTree = "<group>"; };
 		4E0FC251435360C63D168913 /* errstr.c */ = {isa = PBXFileReference; lastKnownFileType = sourcecode.c.c; path = errstr.c; sourceTree = "<group>"; };
+		53941C3F4EB820F20A47DA0E /* vkloader.c */ = {isa = PBXFileReference; lastKnownFileType = sourcecode.c.c; path = vkloader.c; sourceTree = "<group>"; };
 		78750DEB71973541DB221CBA /* libktx.gyp */ = {isa = PBXFileReference; explicitFileType = sourcecode; path = libktx.gyp; sourceTree = "<group>"; };
 		7ABEC8601DA2251BB3038768 /* libktx.gypi */ = {isa = PBXFileReference; explicitFileType = sourcecode; name = libktx.gypi; path = lib/libktx.gypi; sourceTree = "<group>"; };
 		7DFB01C2A0C66136843F9C90 /* libktx.es1.a */ = {isa = PBXFileReference; explicitFileType = archive.ar; includeInIndex = 0; path = libktx.es1.a; sourceTree = BUILT_PRODUCTS_DIR; };
 		85DED3F3B8EA442E101BFD1B /* gl_funcptrs.h */ = {isa = PBXFileReference; lastKnownFileType = sourcecode.c.h; path = gl_funcptrs.h; sourceTree = "<group>"; };
+		8D421DB86018062B6870C747 /* glloader.c */ = {isa = PBXFileReference; lastKnownFileType = sourcecode.c.c; path = glloader.c; sourceTree = "<group>"; };
+		8D8A16A926722E6CEA139B2E /* libvulkan.gypi */ = {isa = PBXFileReference; explicitFileType = sourcecode; name = libvulkan.gypi; path = gyp_include/libvulkan.gypi; sourceTree = "<group>"; };
 		998EA7B9AC7E5B6EB606DF64 /* libktx.es3.a */ = {isa = PBXFileReference; explicitFileType = archive.ar; includeInIndex = 0; path = libktx.es3.a; sourceTree = BUILT_PRODUCTS_DIR; };
-		AB840FC777BBF6B093DAE4D6 /* loader.c */ = {isa = PBXFileReference; lastKnownFileType = sourcecode.c.c; path = loader.c; sourceTree = "<group>"; };
 		AF7174742211B9AD5E3DDF59 /* reader.c */ = {isa = PBXFileReference; lastKnownFileType = sourcecode.c.c; path = reader.c; sourceTree = "<group>"; };
 		B173E34FD52E42EBF0F24CF0 /* swap.c */ = {isa = PBXFileReference; lastKnownFileType = sourcecode.c.c; path = swap.c; sourceTree = "<group>"; };
 		B6AB21816B1A0B0575E4A525 /* writer.c */ = {isa = PBXFileReference; lastKnownFileType = sourcecode.c.c; path = writer.c; sourceTree = "<group>"; };
@@ -129,6 +178,7 @@
 		C2E7B90F693D2ADDEB68C765 /* ktx.h */ = {isa = PBXFileReference; lastKnownFileType = sourcecode.c.h; path = ktx.h; sourceTree = "<group>"; };
 		CC45FB0EDE0EAFEBA24567B5 /* ktxmemstream.h */ = {isa = PBXFileReference; lastKnownFileType = sourcecode.c.h; path = ktxmemstream.h; sourceTree = "<group>"; };
 		D085D834087565F1CD69EFD7 /* config.gypi */ = {isa = PBXFileReference; explicitFileType = sourcecode; name = config.gypi; path = gyp_include/config.gypi; sourceTree = "<group>"; };
+		D5162AE4ABEA3E466B5B3C3F /* ktxvulkan.h */ = {isa = PBXFileReference; lastKnownFileType = sourcecode.c.h; path = ktxvulkan.h; sourceTree = "<group>"; };
 		D99DA506B22F56ED2D1AA917 /* etcunpack.cxx */ = {isa = PBXFileReference; lastKnownFileType = sourcecode.cpp.cpp; path = etcunpack.cxx; sourceTree = "<group>"; };
 		E2C2DC970AB7466F57B2405E /* gles1_funcptrs.h */ = {isa = PBXFileReference; lastKnownFileType = sourcecode.c.h; path = gles1_funcptrs.h; sourceTree = "<group>"; };
 		E3D44A3E3431DE089D06DE94 /* ktxfilestream.h */ = {isa = PBXFileReference; lastKnownFileType = sourcecode.c.h; path = ktxfilestream.h; sourceTree = "<group>"; };
@@ -166,40 +216,13 @@
 		0066CBEBE45AFAA06792E05F /* Source */ = {
 			isa = PBXGroup;
 			children = (
-				295EF93D1FE69CB0D85628E7 /* include */,
-				D2059E34FB25FB6D93F979BA /* lib */,
+				57D232CAE30EDA78BEBF64CF /* include */,
+				73EB5FF285B32B2B3C173311 /* lib */,
 			);
 			name = Source;
 			sourceTree = "<group>";
 		};
-		295EF93D1FE69CB0D85628E7 /* include */ = {
-			isa = PBXGroup;
-			children = (
-				C2E7B90F693D2ADDEB68C765 /* ktx.h */,
-			);
-			path = include;
-			sourceTree = "<group>";
-		};
-		3AE5B8C2D5A6F84F3C6DB984 /* Products */ = {
-			isa = PBXGroup;
-			children = (
-				294D72CF2DE93CC967F22442 /* libktx.gl.a */,
-				7DFB01C2A0C66136843F9C90 /* libktx.es1.a */,
-				998EA7B9AC7E5B6EB606DF64 /* libktx.es3.a */,
-			);
-			name = Products;
-			sourceTree = "<group>";
-		};
-		3B7169D373FF61455E9607CB = {
-			isa = PBXGroup;
-			children = (
-				0066CBEBE45AFAA06792E05F /* Source */,
-				3AE5B8C2D5A6F84F3C6DB984 /* Products */,
-				5B6E1B39688457E3A8A8A4F3 /* Build */,
-			);
-			sourceTree = "<group>";
-		};
-		5B6E1B39688457E3A8A8A4F3 /* Build */ = {
+		115FD997276BE6B2F9D71D3B /* Build */ = {
 			isa = PBXGroup;
 			children = (
 				D085D834087565F1CD69EFD7 /* config.gypi */,
@@ -207,12 +230,41 @@
 				0DF732D4865EBE87E6C2B6E5 /* libgl.gypi */,
 				78750DEB71973541DB221CBA /* libktx.gyp */,
 				7ABEC8601DA2251BB3038768 /* libktx.gypi */,
+				8D8A16A926722E6CEA139B2E /* libvulkan.gypi */,
 				E4C296305A71370E67B0FDD7 /* pvremu.gypi */,
 			);
 			name = Build;
 			sourceTree = "<group>";
 		};
-		D2059E34FB25FB6D93F979BA /* lib */ = {
+		3AE5B8C2D5A6F84F3C6DB984 /* Products */ = {
+			isa = PBXGroup;
+			children = (
+				294D72CF2DE93CC967F22442 /* libktx.gl.a */,
+				7DFB01C2A0C66136843F9C90 /* libktx.es1.a */,
+				998EA7B9AC7E5B6EB606DF64 /* libktx.es3.a */,
+			);
+			name = Products;
+			sourceTree = "<group>";
+		};
+		3B7169D373FF61455E9607CB = {
+			isa = PBXGroup;
+			children = (
+				0066CBEBE45AFAA06792E05F /* Source */,
+				3AE5B8C2D5A6F84F3C6DB984 /* Products */,
+				115FD997276BE6B2F9D71D3B /* Build */,
+			);
+			sourceTree = "<group>";
+		};
+		57D232CAE30EDA78BEBF64CF /* include */ = {
+			isa = PBXGroup;
+			children = (
+				C2E7B90F693D2ADDEB68C765 /* ktx.h */,
+				D5162AE4ABEA3E466B5B3C3F /* ktxvulkan.h */,
+			);
+			path = include;
+			sourceTree = "<group>";
+		};
+		73EB5FF285B32B2B3C173311 /* lib */ = {
 			isa = PBXGroup;
 			children = (
 				EC2F140ED1C840A390FE4436 /* checkheader.c */,
@@ -223,6 +275,7 @@
 				E2C2DC970AB7466F57B2405E /* gles1_funcptrs.h */,
 				0CC8195A95CBBC8C1CB04BCA /* gles2_funcptrs.h */,
 				EA56A229EAAD6E67632ECF67 /* gles3_funcptrs.h */,
+				8D421DB86018062B6870C747 /* glloader.c */,
 				384624CA76049217B70E9012 /* hashtable.c */,
 				2726F9FBE1FE24BB4DE6ABF7 /* ktxcontext.c */,
 				F803FD2D5CEE88A9674FEC89 /* ktxcontext.h */,
@@ -232,10 +285,10 @@
 				36344252BF902A18F4ACB26C /* ktxmemstream.c */,
 				CC45FB0EDE0EAFEBA24567B5 /* ktxmemstream.h */,
 				3E387A83332F46C079F057CC /* ktxstream.h */,
-				AB840FC777BBF6B093DAE4D6 /* loader.c */,
 				AF7174742211B9AD5E3DDF59 /* reader.c */,
 				B173E34FD52E42EBF0F24CF0 /* swap.c */,
 				474075FAD32D60D3E886E1E4 /* uthash.h */,
+				53941C3F4EB820F20A47DA0E /* vkloader.c */,
 				B6AB21816B1A0B0575E4A525 /* writer.c */,
 			);
 			path = lib;
@@ -312,6 +365,8 @@
 				555F14739B20F130C104F38F /* libktx.es1 */,
 				CA0BF733B14DB39E93B75C67 /* libktx.es3 */,
 				2C49C1BC3266E196E5B13666 /* libgl */,
+				A53C7E625BBCBD48220BD07A /* vulkan_headers */,
+				53E28E0399F04986CCFA2113 /* libvulkan */,
 			);
 		};
 /* End PBXProject section */
@@ -321,18 +376,19 @@
 			isa = PBXSourcesBuildPhase;
 			buildActionMask = 2147483647;
 			files = (
-				309C2FBB0C546F3D5B13EC2D /* checkheader.c in Sources */,
-				C3A44E621D080A73DA5C39AD /* errstr.c in Sources */,
-				F4622229A4D677D0D337813D /* etcdec.cxx in Sources */,
-				4F44D55F261CB81C42BE8EF9 /* etcunpack.cxx in Sources */,
-				C372960FFAD55D28E7612FA6 /* hashtable.c in Sources */,
-				D4C4F72C66E09AB520217BF3 /* ktxcontext.c in Sources */,
-				2DF6358C85C4276C05D296C3 /* ktxfilestream.c in Sources */,
-				D7319AAAF947AF062F41C5C8 /* ktxmemstream.c in Sources */,
-				8351F5A654D9E7BF02D1F667 /* loader.c in Sources */,
-				E7E159220525526F344415C2 /* reader.c in Sources */,
-				264EFF4EA9506FA15E121ACE /* swap.c in Sources */,
-				207A6E774C4A387AFB6FA80C /* writer.c in Sources */,
+				FD5086AF81D06DB71AF2705B /* checkheader.c in Sources */,
+				8D2D2DDC6A4681E32208C2F8 /* errstr.c in Sources */,
+				9F51A0D7E0543A6BD13A2720 /* etcdec.cxx in Sources */,
+				7F78B4505D4791144868AC79 /* etcunpack.cxx in Sources */,
+				EB5E739E43E2006992C97CF0 /* glloader.c in Sources */,
+				9FE2577FF34EE4FC84FED348 /* hashtable.c in Sources */,
+				1AABB0E26D4927A19F4F9C46 /* ktxcontext.c in Sources */,
+				153CC6A12C184CB79BEE02BA /* ktxfilestream.c in Sources */,
+				30AAD894818E4F7098C5748E /* ktxmemstream.c in Sources */,
+				B68C4E8856CB83FC2774A5DD /* reader.c in Sources */,
+				8250A5B4F3CF110C799BA0FE /* swap.c in Sources */,
+				C07D709D157611A09787D587 /* vkloader.c in Sources */,
+				52B5BC3C7502750D73C72B2B /* writer.c in Sources */,
 			);
 			runOnlyForDeploymentPostprocessing = 0;
 		};
@@ -340,18 +396,19 @@
 			isa = PBXSourcesBuildPhase;
 			buildActionMask = 2147483647;
 			files = (
-				9BF871F12EF2846EEB7B46B1 /* checkheader.c in Sources */,
-				4F2B017765DD406452B96508 /* errstr.c in Sources */,
-				BCFEB02F664F9EC3CDE0F51D /* etcdec.cxx in Sources */,
-				7114EC04E170545C189C5F73 /* etcunpack.cxx in Sources */,
-				5B92D8899519488C89482DB8 /* hashtable.c in Sources */,
-				3C272D84F7E5FB9D5D0A13E0 /* ktxcontext.c in Sources */,
-				91A277A6111DA7F5EC728531 /* ktxfilestream.c in Sources */,
-				C9F271E59B23FA2C10430792 /* ktxmemstream.c in Sources */,
-				28E158C209C1F0A551E7E1E3 /* loader.c in Sources */,
-				B9BE2E7D91E02B2D14EE21D8 /* reader.c in Sources */,
-				1E9EC787497B6BC68EDD6D37 /* swap.c in Sources */,
-				7DA8F9E1E3148FE41888FE7F /* writer.c in Sources */,
+				17CB677E14E4A1A9045A2429 /* checkheader.c in Sources */,
+				F98094647A282977E3F97C19 /* errstr.c in Sources */,
+				C9CEDC22CA8F09BAB463155E /* etcdec.cxx in Sources */,
+				ECFCEBC46716E5D50F5D340F /* etcunpack.cxx in Sources */,
+				5C71F18F24FAE833E0BE9422 /* glloader.c in Sources */,
+				9280E07FBCFD98443A82F207 /* hashtable.c in Sources */,
+				3D5DC232F37C6A1482C9E484 /* ktxcontext.c in Sources */,
+				3FFB2AF5C4A506461C29CC2F /* ktxfilestream.c in Sources */,
+				D369F420B39789943149415C /* ktxmemstream.c in Sources */,
+				C1D407A1307E9976CA2CE721 /* reader.c in Sources */,
+				E0C359802A1B0C47E5A584CE /* swap.c in Sources */,
+				6F75AC48A7D54145FA6999C0 /* vkloader.c in Sources */,
+				3E91D7474AECBA965E5453B1 /* writer.c in Sources */,
 			);
 			runOnlyForDeploymentPostprocessing = 0;
 		};
@@ -359,24 +416,35 @@
 			isa = PBXSourcesBuildPhase;
 			buildActionMask = 2147483647;
 			files = (
-				FDDE6DDE1F9D7FE1EC8BFE2F /* checkheader.c in Sources */,
-				95B943355C0C7E4B63747C8A /* errstr.c in Sources */,
-				D6B31AAAD6EC96A5AD71DFCA /* etcdec.cxx in Sources */,
-				BE39D17AE232EB831D3F2542 /* etcunpack.cxx in Sources */,
-				D969C5BA0E850161EF3DB86A /* hashtable.c in Sources */,
-				38BE03C1E23F783B4B677BCF /* ktxcontext.c in Sources */,
-				E4FDB9F63D614D94BBBFC192 /* ktxfilestream.c in Sources */,
-				098C778592B8710958541B0B /* ktxmemstream.c in Sources */,
-				52EA1C351776CF37D536A444 /* loader.c in Sources */,
-				B94EB64A762710C7DA6DD82E /* reader.c in Sources */,
-				4A1AADF7241AB67E129B36DD /* swap.c in Sources */,
-				141A435DB015AF770F5431B0 /* writer.c in Sources */,
+				3EE34DA780025DC7E396C31E /* checkheader.c in Sources */,
+				68D6BF1A0D4F7C231335FBA6 /* errstr.c in Sources */,
+				88731F49C82A1EEBF6DA7C58 /* etcdec.cxx in Sources */,
+				FF1D0C505E7D531B0809B658 /* etcunpack.cxx in Sources */,
+				2AD24450C567DF8647BF878D /* glloader.c in Sources */,
+				76BD4CA8662F6665A2ED57AD /* hashtable.c in Sources */,
+				346633AEFD71C727277B00F5 /* ktxcontext.c in Sources */,
+				C1807011B9B9B05CEFD8B06D /* ktxfilestream.c in Sources */,
+				30BAE542F5F8AA1A9FE57559 /* ktxmemstream.c in Sources */,
+				B33310EC162E636A604B9B4E /* reader.c in Sources */,
+				C84825A01DCD523B54F41FA7 /* swap.c in Sources */,
+				62160C39FA056C042C3C0A04 /* vkloader.c in Sources */,
+				F9A6D4995214A45A37C725F4 /* writer.c in Sources */,
 			);
 			runOnlyForDeploymentPostprocessing = 0;
 		};
 /* End PBXSourcesBuildPhase section */
 
 /* Begin PBXTargetDependency section */
+		0960BB02F3FFC0B328E83DCB /* PBXTargetDependency */ = {
+			isa = PBXTargetDependency;
+			target = A53C7E625BBCBD48220BD07A /* vulkan_headers */;
+			targetProxy = 87D805A60DB1500759135757 /* PBXContainerItemProxy */;
+		};
+		1EE2EA45214C6271E45D1A78 /* PBXTargetDependency */ = {
+			isa = PBXTargetDependency;
+			target = 53E28E0399F04986CCFA2113 /* libvulkan */;
+			targetProxy = BF288612EE5539FB7FB31343 /* PBXContainerItemProxy */;
+		};
 		2D247F49B589189237D6EA9E /* PBXTargetDependency */ = {
 			isa = PBXTargetDependency;
 			target = CA0BF733B14DB39E93B75C67 /* libktx.es3 */;
@@ -396,6 +464,11 @@
 			isa = PBXTargetDependency;
 			target = 555F14739B20F130C104F38F /* libktx.es1 */;
 			targetProxy = F48EBDDD1C0B8609C5DE48DE /* PBXContainerItemProxy */;
+		};
+		F930E9E76DB549243B3CD8F1 /* PBXTargetDependency */ = {
+			isa = PBXTargetDependency;
+			target = A53C7E625BBCBD48220BD07A /* vulkan_headers */;
+			targetProxy = 527FE98A1C5A4740BFC41CAE /* PBXContainerItemProxy */;
 		};
 /* End PBXTargetDependency section */
 
@@ -432,14 +505,39 @@
 					DEBUG,
 					_DEBUG,
 				);
-<<<<<<< HEAD
-=======
-				GCC_WARN_PEDANTIC = YES;
->>>>>>> 20a54caf
 				IPHONEOS_DEPLOYMENT_TARGET = 8.0;
 				PRODUCT_NAME = libgl;
 			};
 			name = Debug;
+		};
+		392195AD4AF0AF2E1B937EAC /* Debug */ = {
+			isa = XCBuildConfiguration;
+			buildSettings = {
+				CODE_SIGN_IDENTITY = "iPhone Developer";
+				COPY_PHASE_STRIP = NO;
+				GCC_GENERATE_DEBUGGING_SYMBOLS = YES;
+				GCC_OPTIMIZATION_LEVEL = 0;
+				GCC_PREPROCESSOR_DEFINITIONS = (
+					DEBUG,
+					_DEBUG,
+				);
+				IPHONEOS_DEPLOYMENT_TARGET = 8.0;
+				PRODUCT_NAME = vulkan_headers;
+			};
+			name = Debug;
+		};
+		3A397FF316F4CA14EC2D3493 /* Release */ = {
+			isa = XCBuildConfiguration;
+			buildSettings = {
+				CODE_SIGN_IDENTITY = "iPhone Developer";
+				COPY_PHASE_STRIP = NO;
+				GCC_GENERATE_DEBUGGING_SYMBOLS = NO;
+				GCC_OPTIMIZATION_LEVEL = 3;
+				GCC_PREPROCESSOR_DEFINITIONS = NDEBUG;
+				IPHONEOS_DEPLOYMENT_TARGET = 8.0;
+				PRODUCT_NAME = vulkan_headers;
+			};
+			name = Release;
 		};
 		5696BB14384DAB6493E64177 /* Debug */ = {
 			isa = XCBuildConfiguration;
@@ -470,6 +568,37 @@
 			};
 			name = Debug;
 		};
+		64F4A2EFF279DFC8BEE4762D /* Debug */ = {
+			isa = XCBuildConfiguration;
+			buildSettings = {
+				CODE_SIGN_IDENTITY = "iPhone Developer";
+				COPY_PHASE_STRIP = NO;
+				GCC_GENERATE_DEBUGGING_SYMBOLS = YES;
+				GCC_OPTIMIZATION_LEVEL = 0;
+				GCC_PREPROCESSOR_DEFINITIONS = (
+					DEBUG,
+					_DEBUG,
+				);
+				HEADER_SEARCH_PATHS = /$VULKAN_SDK/include;
+				IPHONEOS_DEPLOYMENT_TARGET = 8.0;
+				PRODUCT_NAME = libvulkan;
+			};
+			name = Debug;
+		};
+		6FCCECF7D72586CC62543620 /* Release */ = {
+			isa = XCBuildConfiguration;
+			buildSettings = {
+				CODE_SIGN_IDENTITY = "iPhone Developer";
+				COPY_PHASE_STRIP = NO;
+				GCC_GENERATE_DEBUGGING_SYMBOLS = NO;
+				GCC_OPTIMIZATION_LEVEL = 3;
+				GCC_PREPROCESSOR_DEFINITIONS = NDEBUG;
+				HEADER_SEARCH_PATHS = /$VULKAN_SDK/include;
+				IPHONEOS_DEPLOYMENT_TARGET = 8.0;
+				PRODUCT_NAME = libvulkan;
+			};
+			name = Release;
+		};
 		6FF5E9361E8067A03A6D6BE3 /* Release */ = {
 			isa = XCBuildConfiguration;
 			buildSettings = {
@@ -506,10 +635,6 @@
 				GCC_GENERATE_DEBUGGING_SYMBOLS = NO;
 				GCC_OPTIMIZATION_LEVEL = 3;
 				GCC_PREPROCESSOR_DEFINITIONS = NDEBUG;
-<<<<<<< HEAD
-=======
-				GCC_WARN_PEDANTIC = YES;
->>>>>>> 20a54caf
 				IPHONEOS_DEPLOYMENT_TARGET = 8.0;
 				PRODUCT_NAME = libgl;
 			};
@@ -640,6 +765,15 @@
 /* End XCBuildConfiguration section */
 
 /* Begin XCConfigurationList section */
+		2EB7EA0B8A39A0F55852D22A /* Build configuration list for PBXAggregateTarget "libvulkan" */ = {
+			isa = XCConfigurationList;
+			buildConfigurations = (
+				64F4A2EFF279DFC8BEE4762D /* Debug */,
+				6FCCECF7D72586CC62543620 /* Release */,
+			);
+			defaultConfigurationIsVisible = 1;
+			defaultConfigurationName = Debug;
+		};
 		362A396F87E611E00C607BFF /* Build configuration list for PBXNativeTarget "libktx.es3" */ = {
 			isa = XCConfigurationList;
 			buildConfigurations = (
@@ -667,6 +801,15 @@
 			defaultConfigurationIsVisible = 1;
 			defaultConfigurationName = Debug;
 		};
+		949B878693BD2FB78270EEDE /* Build configuration list for PBXAggregateTarget "vulkan_headers" */ = {
+			isa = XCConfigurationList;
+			buildConfigurations = (
+				392195AD4AF0AF2E1B937EAC /* Debug */,
+				3A397FF316F4CA14EC2D3493 /* Release */,
+			);
+			defaultConfigurationIsVisible = 1;
+			defaultConfigurationName = Debug;
+		};
 		B2C1286994E34E1E011B87F5 /* Build configuration list for PBXAggregateTarget "libgl" */ = {
 			isa = XCConfigurationList;
 			buildConfigurations = (
