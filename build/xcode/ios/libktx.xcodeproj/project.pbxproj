--- conflicted
+++ resolved
@@ -808,37 +808,6 @@
 /* End PBXTargetDependency section */
 
 /* Begin XCBuildConfiguration section */
-<<<<<<< HEAD
-		1BD5F93039221F150F2EE09C /* Release */ = {
-			isa = XCBuildConfiguration;
-			buildSettings = {
-				ALWAYS_SEARCH_USER_PATHS = NO;
-				CODE_SIGN_IDENTITY = "iPhone Developer";
-				COPY_PHASE_STRIP = NO;
-				EXECUTABLE_PREFIX = lib;
-				FRAMEWORK_SEARCH_PATHS = "$(VULKAN_INSTALL_DIR)/MoltenVK/iOS";
-				GCC_C_LANGUAGE_STANDARD = c99;
-				GCC_GENERATE_DEBUGGING_SYMBOLS = NO;
-				GCC_INLINES_ARE_PRIVATE_EXTERN = NO;
-				GCC_OPTIMIZATION_LEVEL = 3;
-				GCC_PREPROCESSOR_DEFINITIONS = (
-					"KTX_OPENGL=1",
-					NDEBUG,
-				);
-				GCC_SYMBOLS_PRIVATE_EXTERN = NO;
-				HEADER_SEARCH_PATHS = (
-					include,
-					other_include,
-					"$(VULKAN_INSTALL_DIR)/MoltenVK/include",
-				);
-				IPHONEOS_DEPLOYMENT_TARGET = 8.0;
-				PRODUCT_NAME = ktx.gl;
-				TARGETED_DEVICE_FAMILY = "1,2";
-			};
-			name = Release;
-		};
-=======
->>>>>>> 4c2601dd
 		2336AA407878FB2CEE50E52A /* Debug */ = {
 			isa = XCBuildConfiguration;
 			buildSettings = {
@@ -983,10 +952,7 @@
 				CLANG_CXX_LANGUAGE_STANDARD = "c++0x";
 				CODE_SIGN_IDENTITY = "iPhone Developer";
 				COPY_PHASE_STRIP = NO;
-<<<<<<< HEAD
-=======
 				ENABLE_HARDENED_RUNTIME = YES;
->>>>>>> 4c2601dd
 				FRAMEWORK_SEARCH_PATHS = "$(VULKAN_INSTALL_DIR)/MoltenVK/iOS";
 				GCC_C_LANGUAGE_STANDARD = c99;
 				GCC_GENERATE_DEBUGGING_SYMBOLS = YES;
@@ -997,12 +963,8 @@
 					_DEBUG,
 				);
 				GCC_SYMBOLS_PRIVATE_EXTERN = NO;
-<<<<<<< HEAD
-				HEADER_SEARCH_PATHS = "$(VULKAN_INSTALL_DIR)/MoltenVK/include";
-=======
 				GCC_TREAT_WARNINGS_AS_ERRORS = YES;
 				HEADER_SEARCH_PATHS = "$(VULKAN_SDK)/include";
->>>>>>> 4c2601dd
 				IPHONEOS_DEPLOYMENT_TARGET = 8.0;
 				PRODUCT_NAME = libvulkan;
 				TARGETED_DEVICE_FAMILY = "1,2";
@@ -1017,10 +979,7 @@
 				CLANG_CXX_LANGUAGE_STANDARD = "c++0x";
 				CODE_SIGN_IDENTITY = "iPhone Developer";
 				COPY_PHASE_STRIP = NO;
-<<<<<<< HEAD
-=======
 				ENABLE_HARDENED_RUNTIME = YES;
->>>>>>> 4c2601dd
 				FRAMEWORK_SEARCH_PATHS = "$(VULKAN_INSTALL_DIR)/MoltenVK/iOS";
 				GCC_C_LANGUAGE_STANDARD = c99;
 				GCC_GENERATE_DEBUGGING_SYMBOLS = NO;
@@ -1028,12 +987,8 @@
 				GCC_OPTIMIZATION_LEVEL = 3;
 				GCC_PREPROCESSOR_DEFINITIONS = NDEBUG;
 				GCC_SYMBOLS_PRIVATE_EXTERN = NO;
-<<<<<<< HEAD
-				HEADER_SEARCH_PATHS = "$(VULKAN_INSTALL_DIR)/MoltenVK/include";
-=======
 				GCC_TREAT_WARNINGS_AS_ERRORS = YES;
 				HEADER_SEARCH_PATHS = "$(VULKAN_SDK)/include";
->>>>>>> 4c2601dd
 				IPHONEOS_DEPLOYMENT_TARGET = 8.0;
 				PRODUCT_NAME = libvulkan;
 				TARGETED_DEVICE_FAMILY = "1,2";
@@ -1142,11 +1097,7 @@
 				HEADER_SEARCH_PATHS = (
 					include,
 					other_include,
-<<<<<<< HEAD
-					"$(VULKAN_INSTALL_DIR)/MoltenVK/include",
-=======
 					"$(VULKAN_SDK)/include",
->>>>>>> 4c2601dd
 				);
 				IPHONEOS_DEPLOYMENT_TARGET = 8.0;
 				PRODUCT_NAME = ktx.es3;
@@ -1230,27 +1181,14 @@
 				CLANG_CXX_LANGUAGE_STANDARD = "c++0x";
 				CODE_SIGN_IDENTITY = "iPhone Developer";
 				COPY_PHASE_STRIP = NO;
-<<<<<<< HEAD
-				EXECUTABLE_PREFIX = lib;
-				FRAMEWORK_SEARCH_PATHS = "$(VULKAN_INSTALL_DIR)/MoltenVK/iOS";
-=======
 				ENABLE_HARDENED_RUNTIME = YES;
->>>>>>> 4c2601dd
 				GCC_C_LANGUAGE_STANDARD = c99;
 				GCC_GENERATE_DEBUGGING_SYMBOLS = NO;
 				GCC_INLINES_ARE_PRIVATE_EXTERN = NO;
 				GCC_OPTIMIZATION_LEVEL = 3;
 				GCC_PREPROCESSOR_DEFINITIONS = NDEBUG;
 				GCC_SYMBOLS_PRIVATE_EXTERN = NO;
-<<<<<<< HEAD
-				HEADER_SEARCH_PATHS = (
-					include,
-					other_include,
-					"$(VULKAN_INSTALL_DIR)/MoltenVK/include",
-				);
-=======
 				GCC_TREAT_WARNINGS_AS_ERRORS = YES;
->>>>>>> 4c2601dd
 				IPHONEOS_DEPLOYMENT_TARGET = 8.0;
 				PRODUCT_NAME = libgles3;
 				TARGETED_DEVICE_FAMILY = "1,2";
@@ -1308,11 +1246,7 @@
 				HEADER_SEARCH_PATHS = (
 					include,
 					other_include,
-<<<<<<< HEAD
-					"$(VULKAN_INSTALL_DIR)/MoltenVK/include",
-=======
 					"$(VULKAN_SDK)/include",
->>>>>>> 4c2601dd
 				);
 				IPHONEOS_DEPLOYMENT_TARGET = 8.0;
 				PRODUCT_NAME = ktx.es3;
