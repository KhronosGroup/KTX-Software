--- conflicted
+++ resolved
@@ -208,16 +208,6 @@
 		70709723DC24D1D06C08310E /* vulkantools.cpp in Sources */ = {isa = PBXBuildFile; fileRef = AAD1426AAE3F0AC66ABCD994 /* vulkantools.cpp */; };
 		70AC3FFE3BD43F16C310D49C /* UIKit.framework in Frameworks */ = {isa = PBXBuildFile; fileRef = 66D7F90F86F12C09EFD8E8C4 /* UIKit.framework */; };
 		70C9DBE0F43F79A90F78633E /* texture.vert.spv in Copy to $(BUILT_PRODUCTS_DIR)/$(UNLOCALIZED_RESOURCES_FOLDER_PATH)/shaders */ = {isa = PBXBuildFile; fileRef = 8C46DD44D7B07F6B2E45F6CF /* texture.vert.spv */; };
-<<<<<<< HEAD
-		70FB52C796E154947C0DB425 /* VulkanAppSDL.cpp in Sources */ = {isa = PBXBuildFile; fileRef = 7EEBBC88E39AFE278CCF1DDD /* VulkanAppSDL.cpp */; };
-		72453EBE60C54F6D5F285BF1 /* SwipeDetector.cpp in Sources */ = {isa = PBXBuildFile; fileRef = 881AD3F35C2BDC4ACD99A326 /* SwipeDetector.cpp */; };
-		75FEC10FD30A7C2037C74541 /* libSDL2.a in Frameworks */ = {isa = PBXBuildFile; fileRef = 2D8E679046C6DF857DC47217 /* libSDL2.a */; };
-		77775F05084DEBDDFBD80723 /* hi_mark.ktx in Copy to $(BUILT_PRODUCTS_DIR)/$(UNLOCALIZED_RESOURCES_FOLDER_PATH)/testimages */ = {isa = PBXBuildFile; fileRef = 94DD1C49F443105D08BF84A6 /* hi_mark.ktx */; };
-		780146DA59EC968A3060B1CA /* rgb-mipmap-reference.ktx in Copy to $(BUILT_PRODUCTS_DIR)/$(UNLOCALIZED_RESOURCES_FOLDER_PATH)/testimages */ = {isa = PBXBuildFile; fileRef = F88C1A31D6E7CA23FC0F3F12 /* rgb-mipmap-reference.ktx */; };
-		7906793B8688F41A4406137C /* etc2-sRGBa8.ktx in Copy to $(BUILT_PRODUCTS_DIR)/$(UNLOCALIZED_RESOURCES_FOLDER_PATH)/testimages */ = {isa = PBXBuildFile; fileRef = 4D53BD2F51C127B942371603 /* etc2-sRGBa8.ktx */; };
-		7A35191187AFF532C2D3F23D /* MoltenVK.framework in Frameworks */ = {isa = PBXBuildFile; fileRef = 664C2F7DD42E6F2E259A709F /* MoltenVK.framework */; };
-		7AA89A1E86B8E5056163F819 /* AudioToolbox.framework in Frameworks */ = {isa = PBXBuildFile; fileRef = C64420EDFCCC9D13D9DE2C86 /* AudioToolbox.framework */; };
-=======
 		714806BC4C82F14154B18CB6 /* ktx_app_basis.ktx2 in Copy to $(BUILT_PRODUCTS_DIR)/$(UNLOCALIZED_RESOURCES_FOLDER_PATH)/testimages */ = {isa = PBXBuildFile; fileRef = B48A7E111D70DBB538884F06 /* ktx_app_basis.ktx2 */; };
 		723C864521468BEBF1FCFF15 /* LaunchScreen.storyboard in Resources */ = {isa = PBXBuildFile; fileRef = F72E191E6D512390AECB3D67 /* LaunchScreen.storyboard */; };
 		72477F99D47E93210CB1C023 /* texturearray_etc2_unorm.ktx2 in Copy to $(BUILT_PRODUCTS_DIR)/$(UNLOCALIZED_RESOURCES_FOLDER_PATH)/testimages */ = {isa = PBXBuildFile; fileRef = 06EE1608224F5CA44B9FFCEE /* texturearray_etc2_unorm.ktx2 */; };
@@ -234,7 +224,6 @@
 		79BBA0FB09BEA65D6E03FA6F /* texturearray_astc_8x8_unorm.ktx in Copy to $(BUILT_PRODUCTS_DIR)/$(UNLOCALIZED_RESOURCES_FOLDER_PATH)/testimages */ = {isa = PBXBuildFile; fileRef = E2DCA26973609FEC6CC88905 /* texturearray_astc_8x8_unorm.ktx */; };
 		7A789DD974B115E2C4C6B1F8 /* teapot.dae in Copy to $(BUILT_PRODUCTS_DIR)/$(UNLOCALIZED_RESOURCES_FOLDER_PATH)/models */ = {isa = PBXBuildFile; fileRef = 3D1FE72FDD43948854967C7B /* teapot.dae */; };
 		7B4E636BDE1A8170D7091BDF /* cubemap_yokohama_bc2_srgb.ktx in Copy to $(BUILT_PRODUCTS_DIR)/$(UNLOCALIZED_RESOURCES_FOLDER_PATH)/testimages */ = {isa = PBXBuildFile; fileRef = 83B07CE149D3772FAE960E25 /* cubemap_yokohama_bc2_srgb.ktx */; };
->>>>>>> 4c2601dd
 		7C50B157BBCAD4F488F4210B /* textoverlay.vert.spv in Copy to $(BUILT_PRODUCTS_DIR)/$(UNLOCALIZED_RESOURCES_FOLDER_PATH)/shaders */ = {isa = PBXBuildFile; fileRef = A552749546C348CF371B0C82 /* textoverlay.vert.spv */; };
 		7C6EF0D8335786FBE35EDC34 /* texture.frag.spv in Copy to $(BUILT_PRODUCTS_DIR)/$(UNLOCALIZED_RESOURCES_FOLDER_PATH)/shaders */ = {isa = PBXBuildFile; fileRef = CFC7D5064118A7AAAB5EFB89 /* texture.frag.spv */; };
 		7D6FD084F19C7BFAA8A31F17 /* textoverlay.vert.spv in Copy to $(BUILT_PRODUCTS_DIR)/$(UNLOCALIZED_RESOURCES_FOLDER_PATH)/shaders */ = {isa = PBXBuildFile; fileRef = A552749546C348CF371B0C82 /* textoverlay.vert.spv */; };
@@ -310,24 +299,6 @@
 		B9D35B4F454B53D79E844A14 /* rgb-amg-reference.ktx in Copy to $(BUILT_PRODUCTS_DIR)/$(UNLOCALIZED_RESOURCES_FOLDER_PATH)/testimages */ = {isa = PBXBuildFile; fileRef = 51369BEC39EAE34575CECDDC /* rgb-amg-reference.ktx */; };
 		BA094BCEE0B764865D55A28E /* textoverlay.vert.spv in Copy to $(BUILT_PRODUCTS_DIR)/$(UNLOCALIZED_RESOURCES_FOLDER_PATH)/shaders */ = {isa = PBXBuildFile; fileRef = A552749546C348CF371B0C82 /* textoverlay.vert.spv */; };
 		BA56E91537649A5335C17F17 /* cube.frag.spv in Copy to $(BUILT_PRODUCTS_DIR)/$(UNLOCALIZED_RESOURCES_FOLDER_PATH)/shaders */ = {isa = PBXBuildFile; fileRef = 42423BF8F48281759335019B /* cube.frag.spv */; };
-<<<<<<< HEAD
-		BB4A0B95BB7CF5707ADF718B /* luminance-reference-metadata.ktx in Copy to $(BUILT_PRODUCTS_DIR)/$(UNLOCALIZED_RESOURCES_FOLDER_PATH)/testimages */ = {isa = PBXBuildFile; fileRef = 5994790A229208E6B6321971 /* luminance-reference-metadata.ktx */; };
-		BBB620D279EB893792B94A65 /* Foundation.framework in Frameworks */ = {isa = PBXBuildFile; fileRef = 2DAABAD93EC42FF0666FD02E /* Foundation.framework */; };
-		BCA8D0AD1396D8C5ECBA53E7 /* rgb-reference-metadata.ktx in Copy to $(BUILT_PRODUCTS_DIR)/$(UNLOCALIZED_RESOURCES_FOLDER_PATH)/testimages */ = {isa = PBXBuildFile; fileRef = 43DA556B988369A49E1AD800 /* rgb-reference-metadata.ktx */; };
-		BDAA528F407B9C5AB2869668 /* orient-down-metadata.ktx in Copy to $(BUILT_PRODUCTS_DIR)/$(UNLOCALIZED_RESOURCES_FOLDER_PATH)/testimages */ = {isa = PBXBuildFile; fileRef = D581FEEAC989F4C91D34F6FB /* orient-down-metadata.ktx */; };
-		BDF867032DDF0949F0F41C4B /* conftestimage_RG11_EAC.ktx in Copy to $(BUILT_PRODUCTS_DIR)/$(UNLOCALIZED_RESOURCES_FOLDER_PATH)/testimages */ = {isa = PBXBuildFile; fileRef = F86AECEE217AC2AFBBB2A8DA /* conftestimage_RG11_EAC.ktx */; };
-		BE1612541012438F800BAB3E /* etc1.ktx in Copy to $(BUILT_PRODUCTS_DIR)/$(UNLOCALIZED_RESOURCES_FOLDER_PATH)/testimages */ = {isa = PBXBuildFile; fileRef = 82D6C8D1FD6FE42F934D49E0 /* etc1.ktx */; };
-		C313E6792003E9B159920B39 /* QuartzCore.framework in Frameworks */ = {isa = PBXBuildFile; fileRef = BBEB39731669F1BFB32B9CF4 /* QuartzCore.framework */; };
-		C343236712582A4B8B553105 /* texturearray_astc_8x8_unorm.ktx in Copy to $(BUILT_PRODUCTS_DIR)/$(UNLOCALIZED_RESOURCES_FOLDER_PATH)/testimages */ = {isa = PBXBuildFile; fileRef = E2DCA26973609FEC6CC88905 /* texturearray_astc_8x8_unorm.ktx */; };
-		C367B57CCD10AAA5F354CB43 /* rgba-reference.ktx in Copy to $(BUILT_PRODUCTS_DIR)/$(UNLOCALIZED_RESOURCES_FOLDER_PATH)/testimages */ = {isa = PBXBuildFile; fileRef = D95A567BDD85A819DCEF3462 /* rgba-reference.ktx */; };
-		CFF7FF64ED5E69ECA2728931 /* VulkanContext.cpp in Sources */ = {isa = PBXBuildFile; fileRef = DA3DC6AAF119B8A3F074A795 /* VulkanContext.cpp */; };
-		D111AFEB2426EDBC96BF4C3C /* rgba-reference.ktx in Copy to $(BUILT_PRODUCTS_DIR)/$(UNLOCALIZED_RESOURCES_FOLDER_PATH)/testimages */ = {isa = PBXBuildFile; fileRef = D95A567BDD85A819DCEF3462 /* rgba-reference.ktx */; };
-		D135E82465B09A16C3C172F9 /* VulkanLoadTestSample.cpp in Sources */ = {isa = PBXBuildFile; fileRef = 1FF2B887314CE42EA371646D /* VulkanLoadTestSample.cpp */; };
-		D2B948F247E80DDAA39DFECA /* libSDL2.a in Frameworks */ = {isa = PBXBuildFile; fileRef = 2D8E679046C6DF857DC47217 /* libSDL2.a */; };
-		D6AC2C4111A6C52B4CF0122B /* TextureMipmap.cpp in Sources */ = {isa = PBXBuildFile; fileRef = 9E347F73F0E8FD330C3720F1 /* TextureMipmap.cpp */; };
-		D8011BD7471B7B5C0DDC6AB8 /* LaunchImages.xcassets in Resources */ = {isa = PBXBuildFile; fileRef = 680BCC58F701C28FF0DD5F9A /* LaunchImages.xcassets */; };
-		DB674C8A79954B23CC94A1C7 /* luminance-reference-metadata.ktx in Copy to $(BUILT_PRODUCTS_DIR)/$(UNLOCALIZED_RESOURCES_FOLDER_PATH)/testimages */ = {isa = PBXBuildFile; fileRef = 5994790A229208E6B6321971 /* luminance-reference-metadata.ktx */; };
-=======
 		BB46C4FC49E4AA7C29871669 /* luminance-reference-metadata.ktx in Copy to $(BUILT_PRODUCTS_DIR)/$(UNLOCALIZED_RESOURCES_FOLDER_PATH)/testimages */ = {isa = PBXBuildFile; fileRef = 5994790A229208E6B6321971 /* luminance-reference-metadata.ktx */; };
 		BC77010B96ADE8E3FCBC807E /* ktx_document_basis.ktx2 in Copy to $(BUILT_PRODUCTS_DIR)/$(UNLOCALIZED_RESOURCES_FOLDER_PATH)/testimages */ = {isa = PBXBuildFile; fileRef = 19875B910EB54E8D1D41BA1B /* ktx_document_basis.ktx2 */; };
 		BE6BD3B5C8960898D498A407 /* conftestimage_SIGNED_RG11_EAC.ktx in Copy to $(BUILT_PRODUCTS_DIR)/$(UNLOCALIZED_RESOURCES_FOLDER_PATH)/testimages */ = {isa = PBXBuildFile; fileRef = 61F0537A8FDB659A23E3F0BE /* conftestimage_SIGNED_RG11_EAC.ktx */; };
@@ -364,7 +335,6 @@
 		D83F5242CF0E0CC667C68B01 /* rgb-mipmap-reference-u.ktx2 in Copy to $(BUILT_PRODUCTS_DIR)/$(UNLOCALIZED_RESOURCES_FOLDER_PATH)/testimages */ = {isa = PBXBuildFile; fileRef = F50E789548D6F5EC9EE371F8 /* rgb-mipmap-reference-u.ktx2 */; };
 		D9208EB0421A181D775E6574 /* cubemap_yokohama_astc_8x8_srgb.ktx in Copy to $(BUILT_PRODUCTS_DIR)/$(UNLOCALIZED_RESOURCES_FOLDER_PATH)/testimages */ = {isa = PBXBuildFile; fileRef = 38B8C5331BB99134BAF98E94 /* cubemap_yokohama_astc_8x8_srgb.ktx */; };
 		D9BC9064DAE79B3F328424B9 /* TexturedCube.cpp in Sources */ = {isa = PBXBuildFile; fileRef = 796F11CC3A60AD757F706A3E /* TexturedCube.cpp */; };
->>>>>>> 4c2601dd
 		DC7A9EC05A89352BB214DE6D /* skybox.vert.spv in Copy to $(BUILT_PRODUCTS_DIR)/$(UNLOCALIZED_RESOURCES_FOLDER_PATH)/shaders */ = {isa = PBXBuildFile; fileRef = D42FAB561192D81AB1CDBCE4 /* skybox.vert.spv */; };
 		DDB1D29CE4AC8EAE6B993BE6 /* Foundation.framework in Frameworks */ = {isa = PBXBuildFile; fileRef = 2DAABAD93EC42FF0666FD02E /* Foundation.framework */; };
 		E0EE5A0E03A85D2447B8B6EE /* QuartzCore.framework in Frameworks */ = {isa = PBXBuildFile; fileRef = BBEB39731669F1BFB32B9CF4 /* QuartzCore.framework */; };
@@ -1082,7 +1052,6 @@
 		6328927DB4CEC2FA75D584FE /* CoreBluetooth.framework */ = {isa = PBXFileReference; lastKnownFileType = wrapper.framework; name = CoreBluetooth.framework; path = System/Library/Frameworks/CoreBluetooth.framework; sourceTree = SDKROOT; };
 		63DF9C03B0D4DC23476EECBE /* frame.h */ = {isa = PBXFileReference; lastKnownFileType = sourcecode.c.h; path = frame.h; sourceTree = "<group>"; };
 		64A2A6791C604987F5E7EFD3 /* LaunchImages.xcassets */ = {isa = PBXFileReference; lastKnownFileType = folder.assetcatalog; path = LaunchImages.xcassets; sourceTree = "<group>"; };
-		664C2F7DD42E6F2E259A709F /* MoltenVK.framework */ = {isa = PBXFileReference; lastKnownFileType = wrapper.framework; name = MoltenVK.framework; path = MoltenVK/iOS/MoltenVK.framework; sourceTree = VULKAN_INSTALL_DIR; };
 		66D7F90F86F12C09EFD8E8C4 /* UIKit.framework */ = {isa = PBXFileReference; lastKnownFileType = wrapper.framework; name = UIKit.framework; path = System/Library/Frameworks/UIKit.framework; sourceTree = SDKROOT; };
 		67988744372D177E29B6BA08 /* vulkandebug.h */ = {isa = PBXFileReference; lastKnownFileType = sourcecode.c.h; path = vulkandebug.h; sourceTree = "<group>"; };
 		67F07F2FD0CD42D7644E0180 /* reflect.frag.spv */ = {isa = PBXFileReference; lastKnownFileType = text; path = reflect.frag.spv; sourceTree = "<group>"; };
@@ -1267,24 +1236,6 @@
 			buildActionMask = 2147483647;
 			files = (
 				A853FCE5B8D75F89811D7F5A /* libappfwSDL.a in Frameworks */,
-<<<<<<< HEAD
-				3AB3C8176C1ADB10D162C735 /* libktx.es3.a in Frameworks */,
-				D2B948F247E80DDAA39DFECA /* libSDL2.a in Frameworks */,
-				8B216F8615441FC36F26E0CE /* UIKit.framework in Frameworks */,
-				99EC2262E5DC0EE530CB20BB /* CoreBluetooth.framework in Frameworks */,
-				06B154AD94E5FDD82FFC8E57 /* CoreMotion.framework in Frameworks */,
-				05FD25A9D989CF6F46102830 /* CoreGraphics.framework in Frameworks */,
-				FDDF6B3A9E7FDCDAC9421C09 /* QuartzCore.framework in Frameworks */,
-				9918CBAE9D50BA66C9261BB9 /* OpenGLES.framework in Frameworks */,
-				07EF6823E5CDE753F9694504 /* Metal.framework in Frameworks */,
-				A1DF155F0DB3B2A1B0F84C75 /* AudioToolbox.framework in Frameworks */,
-				5C4038580B16C6453D7FCD6A /* CoreAudio.framework in Frameworks */,
-				393BCC3BCF0958DC2E5ADE45 /* AVFoundation.framework in Frameworks */,
-				8C8939F56F01FDB8B95FC27E /* Foundation.framework in Frameworks */,
-				EF2337DDDCD466E2C33EA93D /* GameController.framework in Frameworks */,
-				7A35191187AFF532C2D3F23D /* MoltenVK.framework in Frameworks */,
-				EA7D90998EA677C2F8B6A389 /* IOSurface.framework in Frameworks */,
-=======
 				CF0B4D101DADF8E85151E2BE /* libktx.es3.a in Frameworks */,
 				992BD25E93CB0D3E00051415 /* libSDL2.a in Frameworks */,
 				4B947F84B07E42784FCE633B /* UIKit.framework in Frameworks */,
@@ -1301,7 +1252,6 @@
 				A9C33BE52FD82513DFB178F2 /* GameController.framework in Frameworks */,
 				4E4734993AFC0A00DC35FA9B /* libMoltenVK.dylib in Frameworks */,
 				583748E55D1A006A977C65A2 /* IOSurface.framework in Frameworks */,
->>>>>>> 4c2601dd
 			);
 			runOnlyForDeploymentPostprocessing = 0;
 		};
@@ -1321,10 +1271,6 @@
 				0E112A84CE9183658432C21B /* GameController.framework */,
 				9C49A77B05E3CA35A468F87A /* IOSurface.framework */,
 				95B55C26B3D2ADC1077F74FA /* Metal.framework */,
-<<<<<<< HEAD
-				664C2F7DD42E6F2E259A709F /* MoltenVK.framework */,
-=======
->>>>>>> 4c2601dd
 				4064762A5A368ADCC9CC334F /* OpenGLES.framework */,
 				BBEB39731669F1BFB32B9CF4 /* QuartzCore.framework */,
 				66D7F90F86F12C09EFD8E8C4 /* UIKit.framework */,
@@ -2456,10 +2402,7 @@
 				CLANG_CXX_LANGUAGE_STANDARD = "c++0x";
 				CODE_SIGN_IDENTITY = "iPhone Developer";
 				COPY_PHASE_STRIP = NO;
-<<<<<<< HEAD
-=======
 				ENABLE_HARDENED_RUNTIME = YES;
->>>>>>> 4c2601dd
 				FRAMEWORK_SEARCH_PATHS = "$(VULKAN_INSTALL_DIR)/MoltenVK/iOS";
 				GCC_C_LANGUAGE_STANDARD = c99;
 				GCC_GENERATE_DEBUGGING_SYMBOLS = YES;
@@ -2480,13 +2423,8 @@
 					tests/loadtests/appfwSDL,
 					tests/loadtests/appfwSDL/VulkanAppSDL,
 					other_include,
-<<<<<<< HEAD
-					"$(ASSIMP_HOME)/include",
-					"$(VULKAN_INSTALL_DIR)/MoltenVK/include",
-=======
 					../other_include,
 					"$(VULKAN_SDK)/include",
->>>>>>> 4c2601dd
 					include,
 				);
 				INFOPLIST_FILE = tests/loadtests/vkloadtests/resources/ios/Info.plist;
@@ -2605,10 +2543,7 @@
 				CLANG_CXX_LANGUAGE_STANDARD = "c++0x";
 				CODE_SIGN_IDENTITY = "iPhone Developer";
 				COPY_PHASE_STRIP = NO;
-<<<<<<< HEAD
-=======
 				ENABLE_HARDENED_RUNTIME = YES;
->>>>>>> 4c2601dd
 				FRAMEWORK_SEARCH_PATHS = "$(VULKAN_INSTALL_DIR)/MoltenVK/iOS";
 				GCC_C_LANGUAGE_STANDARD = c99;
 				GCC_GENERATE_DEBUGGING_SYMBOLS = NO;
@@ -2628,13 +2563,8 @@
 					tests/loadtests/appfwSDL,
 					tests/loadtests/appfwSDL/VulkanAppSDL,
 					other_include,
-<<<<<<< HEAD
-					"$(ASSIMP_HOME)/include",
-					"$(VULKAN_INSTALL_DIR)/MoltenVK/include",
-=======
 					../other_include,
 					"$(VULKAN_SDK)/include",
->>>>>>> 4c2601dd
 					include,
 				);
 				INFOPLIST_FILE = tests/loadtests/vkloadtests/resources/ios/Info.plist;
@@ -2724,10 +2654,7 @@
 					"other_lib/ios/Release-$PLATFORM_NAME",
 				);
 				ONLY_ACTIVE_ARCH = YES;
-<<<<<<< HEAD
-=======
 				OTHER_LDFLAGS = "-lassimp -lz";
->>>>>>> 4c2601dd
 				PRODUCT_BUNDLE_IDENTIFIER = "org.khronos.ktx.${PRODUCT_NAME}";
 				PRODUCT_NAME = es3loadtests;
 				STRIP_INSTALLED_PRODUCT = NO;
@@ -2957,10 +2884,7 @@
 					"other_lib/ios/Release-$PLATFORM_NAME",
 				);
 				ONLY_ACTIVE_ARCH = YES;
-<<<<<<< HEAD
-=======
 				OTHER_LDFLAGS = "-lassimp -lz";
->>>>>>> 4c2601dd
 				PRODUCT_BUNDLE_IDENTIFIER = "org.khronos.ktx.${PRODUCT_NAME}";
 				PRODUCT_NAME = es3loadtests;
 				STRIP_INSTALLED_PRODUCT = YES;
@@ -2998,12 +2922,8 @@
 					tests/loadtests/appfwSDL,
 					tests/loadtests/appfwSDL/VulkanAppSDL,
 					other_include,
-<<<<<<< HEAD
-					"$(VULKAN_INSTALL_DIR)/MoltenVK/include",
-=======
 					utils,
 					"$(VULKAN_SDK)/include",
->>>>>>> 4c2601dd
 				);
 				IPHONEOS_DEPLOYMENT_TARGET = 11.0;
 				ONLY_ACTIVE_ARCH = YES;
@@ -3063,12 +2983,8 @@
 					tests/loadtests/appfwSDL,
 					tests/loadtests/appfwSDL/VulkanAppSDL,
 					other_include,
-<<<<<<< HEAD
-					"$(VULKAN_INSTALL_DIR)/MoltenVK/include",
-=======
 					utils,
 					"$(VULKAN_SDK)/include",
->>>>>>> 4c2601dd
 				);
 				IPHONEOS_DEPLOYMENT_TARGET = 11.0;
 				ONLY_ACTIVE_ARCH = YES;
