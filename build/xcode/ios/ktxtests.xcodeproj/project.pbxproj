--- conflicted
+++ resolved
@@ -56,17 +56,7 @@
 /* End PBXAggregateTarget section */
 
 /* Begin PBXBuildFile section */
-<<<<<<< HEAD
-		00ECAADFC2207035E2235C54 /* hi_mark_sq.ktx in Copy to $(UNLOCALIZED_RESOURCES_FOLDER_PATH)/testimages */ = {isa = PBXBuildFile; fileRef = 4C17601D3AA590EC2B89F81E /* hi_mark_sq.ktx */; };
-		040EAB8AB0F784E10264FE0A /* rgba-reference.ktx in Copy to $(UNLOCALIZED_RESOURCES_FOLDER_PATH)/testimages */ = {isa = PBXBuildFile; fileRef = 801882CAE68ECDC7B186ACBF /* rgba-reference.ktx */; };
-		06DEAFF1FB3C24BC052E1BA0 /* rgb-mipmap-reference.ktx in Copy to $(UNLOCALIZED_RESOURCES_FOLDER_PATH)/testimages */ = {isa = PBXBuildFile; fileRef = 364C54ECA3E488CA05E9164E /* rgb-mipmap-reference.ktx */; };
 		0A0DE19C74860EF5DB238891 /* shaderfuncs.c in Sources */ = {isa = PBXBuildFile; fileRef = 7D0AE8CDE383097029349281 /* shaderfuncs.c */; };
-		0CDEB91117E735D01C3FBB49 /* rgb-reference.ktx in Copy to $(UNLOCALIZED_RESOURCES_FOLDER_PATH)/testimages */ = {isa = PBXBuildFile; fileRef = DFDC80D8CB4CE3E10235A1EA /* rgb-reference.ktx */; };
-		135E0939CFDEF9676C66CD4A /* rgb-amg-reference.ktx in Copy to $(UNLOCALIZED_RESOURCES_FOLDER_PATH)/testimages */ = {isa = PBXBuildFile; fileRef = 7BD6203C8FBC39DC34880176 /* rgb-amg-reference.ktx */; };
-		13F2E40AA63D96D069525B6A /* rgba-reference.ktx in Copy to $(UNLOCALIZED_RESOURCES_FOLDER_PATH)/testimages */ = {isa = PBXBuildFile; fileRef = 801882CAE68ECDC7B186ACBF /* rgba-reference.ktx */; };
-		14A7473D8D1277B54663CEF4 /* libappfwSDL.a in Frameworks */ = {isa = PBXBuildFile; fileRef = D0DAB15DEF2EA4220ECCF380 /* libappfwSDL.a */; };
-		222B8FE10343D19D4B6FBBB1 /* up-reference.ktx in Copy to $(UNLOCALIZED_RESOURCES_FOLDER_PATH)/testimages */ = {isa = PBXBuildFile; fileRef = EB893C075A04CF6DE26C995A /* up-reference.ktx */; };
-=======
 		11D8449C74162780AD05B1E0 /* hi_mark_sq.ktx in Copy to $(BUILT_PRODUCTS_DIR)/$(UNLOCALIZED_RESOURCES_FOLDER_PATH)/testimages */ = {isa = PBXBuildFile; fileRef = 4C17601D3AA590EC2B89F81E /* hi_mark_sq.ktx */; };
 		14A7473D8D1277B54663CEF4 /* libappfwSDL.a in Frameworks */ = {isa = PBXBuildFile; fileRef = D0DAB15DEF2EA4220ECCF380 /* libappfwSDL.a */; };
 		17249801D6A7CA09427AA815 /* conftestimage_R11_EAC.ktx in Copy to $(BUILT_PRODUCTS_DIR)/$(UNLOCALIZED_RESOURCES_FOLDER_PATH)/testimages */ = {isa = PBXBuildFile; fileRef = 1F095A3E0C7C52EC2BB1B13D /* conftestimage_R11_EAC.ktx */; };
@@ -75,39 +65,25 @@
 		1BA81F20E6AF94C421ADE1A7 /* rgba-reference.ktx in Copy to $(BUILT_PRODUCTS_DIR)/$(UNLOCALIZED_RESOURCES_FOLDER_PATH)/testimages */ = {isa = PBXBuildFile; fileRef = 801882CAE68ECDC7B186ACBF /* rgba-reference.ktx */; };
 		1CD72B6B553DBF892F1E249D /* etc2-sRGBa8.ktx in Copy to $(BUILT_PRODUCTS_DIR)/$(UNLOCALIZED_RESOURCES_FOLDER_PATH)/testimages */ = {isa = PBXBuildFile; fileRef = 03F8D8F05E8AF26D4A75085A /* etc2-sRGBa8.ktx */; };
 		1D9666787945C42050127D2B /* conftestimage_RG11_EAC.ktx in Copy to $(BUILT_PRODUCTS_DIR)/$(UNLOCALIZED_RESOURCES_FOLDER_PATH)/testimages */ = {isa = PBXBuildFile; fileRef = 5B9BB32D3FF508BBB857682B /* conftestimage_RG11_EAC.ktx */; };
-		239605A6CC4CF3087597C71F /* sample_02_cube_textured.c in Sources */ = {isa = PBXBuildFile; fileRef = 54E93E51FBFFB904C2D13D44 /* sample_02_cube_textured.c */; };
 		24054F21CA18B3CF9CA69449 /* etc2-sRGBa8.ktx in Copy to $(BUILT_PRODUCTS_DIR)/$(UNLOCALIZED_RESOURCES_FOLDER_PATH)/testimages */ = {isa = PBXBuildFile; fileRef = 03F8D8F05E8AF26D4A75085A /* etc2-sRGBa8.ktx */; };
->>>>>>> dbbfbb37
 		24D8283CEA7742F1079A4E82 /* GameController.framework in Frameworks */ = {isa = PBXBuildFile; fileRef = 0E112A84CE9183658432C21B /* GameController.framework */; };
 		2700683E36C7EEE4B59D678B /* libktx.es1.a in Frameworks */ = {isa = PBXBuildFile; fileRef = 719FBA3A9E8179251EA3FB5C /* libktx.es1.a */; };
 		27DF206358E0953490C69BE6 /* at.c in Sources */ = {isa = PBXBuildFile; fileRef = 6BBB46B78F037384F190231C /* at.c */; };
 		2B53BF65D61714B7B794F4EA /* hi_mark_sq.ktx in Copy to $(BUILT_PRODUCTS_DIR)/$(UNLOCALIZED_RESOURCES_FOLDER_PATH)/testimages */ = {isa = PBXBuildFile; fileRef = 4C17601D3AA590EC2B89F81E /* hi_mark_sq.ktx */; };
 		2B7A0C4DBAD85BA35DDC3095 /* main.cpp in Sources */ = {isa = PBXBuildFile; fileRef = 16077AD7D5B5764AF6D0D478 /* main.cpp */; };
-<<<<<<< HEAD
+		2C30A1B0B20B0200B661BCAB /* conftestimage_RG11_EAC.ktx in Copy to $(BUILT_PRODUCTS_DIR)/$(UNLOCALIZED_RESOURCES_FOLDER_PATH)/testimages */ = {isa = PBXBuildFile; fileRef = 5B9BB32D3FF508BBB857682B /* conftestimage_RG11_EAC.ktx */; };
 		2C83DDB51DB41DB8C8ADC69B /* sample_01_draw_texture.c in Sources */ = {isa = PBXBuildFile; fileRef = AA2647A71746299528A99FB8 /* sample_01_draw_texture.c */; };
-		3198CACAB47B8595321F248E /* rgb-mipmap-reference.ktx in Copy to $(UNLOCALIZED_RESOURCES_FOLDER_PATH)/testimages */ = {isa = PBXBuildFile; fileRef = 364C54ECA3E488CA05E9164E /* rgb-mipmap-reference.ktx */; };
-=======
-		2C30A1B0B20B0200B661BCAB /* conftestimage_RG11_EAC.ktx in Copy to $(BUILT_PRODUCTS_DIR)/$(UNLOCALIZED_RESOURCES_FOLDER_PATH)/testimages */ = {isa = PBXBuildFile; fileRef = 5B9BB32D3FF508BBB857682B /* conftestimage_RG11_EAC.ktx */; };
 		2E117E1832021CA6436D0635 /* rgba-reference.ktx in Copy to $(BUILT_PRODUCTS_DIR)/$(UNLOCALIZED_RESOURCES_FOLDER_PATH)/testimages */ = {isa = PBXBuildFile; fileRef = 801882CAE68ECDC7B186ACBF /* rgba-reference.ktx */; };
 		2F4EEE0138F56562B7C042F1 /* rgb-amg-reference.ktx in Copy to $(BUILT_PRODUCTS_DIR)/$(UNLOCALIZED_RESOURCES_FOLDER_PATH)/testimages */ = {isa = PBXBuildFile; fileRef = 7BD6203C8FBC39DC34880176 /* rgb-amg-reference.ktx */; };
 		32D06866A38B921A1E492E86 /* etc2-rgb.ktx in Copy to $(BUILT_PRODUCTS_DIR)/$(UNLOCALIZED_RESOURCES_FOLDER_PATH)/testimages */ = {isa = PBXBuildFile; fileRef = 10345834F42A97336B068120 /* etc2-rgb.ktx */; };
->>>>>>> dbbfbb37
 		3522EC8A1472AEA93A9381E9 /* OpenGLES.framework in Frameworks */ = {isa = PBXBuildFile; fileRef = 4064762A5A368ADCC9CC334F /* OpenGLES.framework */; };
 		384233AB8D92AD145D4BBCBE /* no-npot.ktx in Copy to $(BUILT_PRODUCTS_DIR)/$(UNLOCALIZED_RESOURCES_FOLDER_PATH)/testimages */ = {isa = PBXBuildFile; fileRef = 75C6904CFBFF4C46F4F1885A /* no-npot.ktx */; };
 		3B98B08F12EAC4E3B4C27EE0 /* CoreGraphics.framework in Frameworks */ = {isa = PBXBuildFile; fileRef = E3B80B8D833B43C34EA4AD8B /* CoreGraphics.framework */; };
 		3BB84B198EC5407F8D4A10DB /* Images.xcassets in Resources */ = {isa = PBXBuildFile; fileRef = 1E288DB7805C613B8B9BA03B /* Images.xcassets */; };
 		3DB0BA3A2AF245B6EA52FE02 /* no-npot.ktx in Copy to $(BUILT_PRODUCTS_DIR)/$(UNLOCALIZED_RESOURCES_FOLDER_PATH)/testimages */ = {isa = PBXBuildFile; fileRef = 75C6904CFBFF4C46F4F1885A /* no-npot.ktx */; };
 		40F4E0D76D65F2790F36B797 /* QuartzCore.framework in Frameworks */ = {isa = PBXBuildFile; fileRef = BBEB39731669F1BFB32B9CF4 /* QuartzCore.framework */; };
-<<<<<<< HEAD
-		4844603E1541EA138ED7F581 /* luminance_sized_reference.ktx in Copy to $(UNLOCALIZED_RESOURCES_FOLDER_PATH)/testimages */ = {isa = PBXBuildFile; fileRef = C96546158F4A81236255171B /* luminance_sized_reference.ktx */; };
-		49527C23E9DEB94541A5B7C3 /* up-reference.ktx in Copy to $(UNLOCALIZED_RESOURCES_FOLDER_PATH)/testimages */ = {isa = PBXBuildFile; fileRef = EB893C075A04CF6DE26C995A /* up-reference.ktx */; };
-		4D2F5A948BC4510D26A8EEE3 /* etc1.ktx in Copy to $(UNLOCALIZED_RESOURCES_FOLDER_PATH)/testimages */ = {isa = PBXBuildFile; fileRef = 6BFDE348D66C01C4BC8E6840 /* etc1.ktx */; };
-		5269385CB23F5D703C750712 /* down-reference.ktx in Copy to $(UNLOCALIZED_RESOURCES_FOLDER_PATH)/testimages */ = {isa = PBXBuildFile; fileRef = 549B93FB4F8A1B620D210745 /* down-reference.ktx */; };
-=======
 		4F2C3415C9742992A684A736 /* luminance_unsized_reference.ktx in Copy to $(BUILT_PRODUCTS_DIR)/$(UNLOCALIZED_RESOURCES_FOLDER_PATH)/testimages */ = {isa = PBXBuildFile; fileRef = ED1A58E1D79B20089188AFC3 /* luminance_unsized_reference.ktx */; };
-		51698A135C052AC465971F0E /* shaderfuncs.c in Sources */ = {isa = PBXBuildFile; fileRef = 7D0AE8CDE383097029349281 /* shaderfuncs.c */; };
 		521D30DF037C5DF09860BEDC /* etc2-rgba1.ktx in Copy to $(BUILT_PRODUCTS_DIR)/$(UNLOCALIZED_RESOURCES_FOLDER_PATH)/testimages */ = {isa = PBXBuildFile; fileRef = F4A8038346EC9FBE396B3D7D /* etc2-rgba1.ktx */; };
->>>>>>> dbbfbb37
 		537FEFABB014EE0B8D1C06FB /* CoreMotion.framework in Frameworks */ = {isa = PBXBuildFile; fileRef = 9B8F2369D2FE99D18F5E36B1 /* CoreMotion.framework */; };
 		5912EF409105AF33043759D3 /* down-reference.ktx in Copy to $(BUILT_PRODUCTS_DIR)/$(UNLOCALIZED_RESOURCES_FOLDER_PATH)/testimages */ = {isa = PBXBuildFile; fileRef = 549B93FB4F8A1B620D210745 /* down-reference.ktx */; };
 		5C0AC26F58CD059B4F378A9C /* libappfwSDL.a in Frameworks */ = {isa = PBXBuildFile; fileRef = D0DAB15DEF2EA4220ECCF380 /* libappfwSDL.a */; };
@@ -115,15 +91,7 @@
 		5E0D4ADD966C3D0BBBE5BBB1 /* rgb-reference.ktx in Copy to $(BUILT_PRODUCTS_DIR)/$(UNLOCALIZED_RESOURCES_FOLDER_PATH)/testimages */ = {isa = PBXBuildFile; fileRef = DFDC80D8CB4CE3E10235A1EA /* rgb-reference.ktx */; };
 		612E9EAD922E17A74144939A /* conftestimage_SIGNED_R11_EAC.ktx in Copy to $(BUILT_PRODUCTS_DIR)/$(UNLOCALIZED_RESOURCES_FOLDER_PATH)/testimages */ = {isa = PBXBuildFile; fileRef = FB6E14559A0C70CAC2E29A95 /* conftestimage_SIGNED_R11_EAC.ktx */; };
 		621BF3D2DBBC46F91980594A /* libktx.es3.a in Frameworks */ = {isa = PBXBuildFile; fileRef = F936FB865FD39A798F331D2A /* libktx.es3.a */; };
-<<<<<<< HEAD
-		63DE4BF6D7E69A545BD5DB89 /* conftestimage_RG11_EAC.ktx in Copy to $(UNLOCALIZED_RESOURCES_FOLDER_PATH)/testimages */ = {isa = PBXBuildFile; fileRef = 5B9BB32D3FF508BBB857682B /* conftestimage_RG11_EAC.ktx */; };
-		6904605F7B6DFA99013182FA /* down-reference.ktx in Copy to $(UNLOCALIZED_RESOURCES_FOLDER_PATH)/testimages */ = {isa = PBXBuildFile; fileRef = 549B93FB4F8A1B620D210745 /* down-reference.ktx */; };
-		6B0FB3502361B0CA61169FCF /* hi_mark_sq.ktx in Copy to $(UNLOCALIZED_RESOURCES_FOLDER_PATH)/testimages */ = {isa = PBXBuildFile; fileRef = 4C17601D3AA590EC2B89F81E /* hi_mark_sq.ktx */; };
-		6B29005D0FA1609EE662D2AB /* etc2-sRGBa8.ktx in Copy to $(UNLOCALIZED_RESOURCES_FOLDER_PATH)/testimages */ = {isa = PBXBuildFile; fileRef = 03F8D8F05E8AF26D4A75085A /* etc2-sRGBa8.ktx */; };
-=======
 		65726E315A153C84E467E818 /* conftestimage_R11_EAC.ktx in Copy to $(BUILT_PRODUCTS_DIR)/$(UNLOCALIZED_RESOURCES_FOLDER_PATH)/testimages */ = {isa = PBXBuildFile; fileRef = 1F095A3E0C7C52EC2BB1B13D /* conftestimage_R11_EAC.ktx */; };
-		6736BC62C6479B1754CAB734 /* sample_01_draw_texture.c in Sources */ = {isa = PBXBuildFile; fileRef = AA2647A71746299528A99FB8 /* sample_01_draw_texture.c */; };
->>>>>>> dbbfbb37
 		6CF9DA1316E2E554D3A2EC97 /* CoreGraphics.framework in Frameworks */ = {isa = PBXBuildFile; fileRef = E3B80B8D833B43C34EA4AD8B /* CoreGraphics.framework */; };
 		6F772130CA78B69C39154B69 /* OpenGLES.framework in Frameworks */ = {isa = PBXBuildFile; fileRef = 4064762A5A368ADCC9CC334F /* OpenGLES.framework */; };
 		736A2C2D754F1BA1EC258AED /* etc2-sRGB.ktx in Copy to $(BUILT_PRODUCTS_DIR)/$(UNLOCALIZED_RESOURCES_FOLDER_PATH)/testimages */ = {isa = PBXBuildFile; fileRef = 0A325175540A8C180B31554F /* etc2-sRGB.ktx */; };
@@ -131,16 +99,10 @@
 		742F0B330933F59B5C8F59CB /* luminance_unsized_reference.ktx in Copy to $(BUILT_PRODUCTS_DIR)/$(UNLOCALIZED_RESOURCES_FOLDER_PATH)/testimages */ = {isa = PBXBuildFile; fileRef = ED1A58E1D79B20089188AFC3 /* luminance_unsized_reference.ktx */; };
 		79313B36AC38A2E9022A4DA8 /* GameController.framework in Frameworks */ = {isa = PBXBuildFile; fileRef = 0E112A84CE9183658432C21B /* GameController.framework */; };
 		7B3CCC9241483F90BD947E4C /* CoreAudio.framework in Frameworks */ = {isa = PBXBuildFile; fileRef = A057DBE32ED2E747E88B54A1 /* CoreAudio.framework */; };
-<<<<<<< HEAD
-		7EC9203812340CB9AC5326F1 /* hi_mark.ktx in Copy to $(UNLOCALIZED_RESOURCES_FOLDER_PATH)/testimages */ = {isa = PBXBuildFile; fileRef = 8973B88BC13D51088B627856 /* hi_mark.ktx */; };
-		8909FFEEB6DC54C4EE29CF41 /* no-npot.ktx in Copy to $(UNLOCALIZED_RESOURCES_FOLDER_PATH)/testimages */ = {isa = PBXBuildFile; fileRef = 75C6904CFBFF4C46F4F1885A /* no-npot.ktx */; };
-=======
 		8128A250F62C3CB3FD9EA02D /* rgb-mipmap-reference.ktx in Copy to $(BUILT_PRODUCTS_DIR)/$(UNLOCALIZED_RESOURCES_FOLDER_PATH)/testimages */ = {isa = PBXBuildFile; fileRef = 364C54ECA3E488CA05E9164E /* rgb-mipmap-reference.ktx */; };
 		882460C8CA5C1FD603D231A6 /* etc2-rgba8.ktx in Copy to $(BUILT_PRODUCTS_DIR)/$(UNLOCALIZED_RESOURCES_FOLDER_PATH)/testimages */ = {isa = PBXBuildFile; fileRef = C41C30A1686347835432D50C /* etc2-rgba8.ktx */; };
-		88DF027161AF21946B339BE4 /* LoadTestsGL3.cpp in Sources */ = {isa = PBXBuildFile; fileRef = 772F9014971B200CBC4276D0 /* LoadTestsGL3.cpp */; };
 		8A8745882BDA06292968367A /* rgb-amg-reference.ktx in Copy to $(BUILT_PRODUCTS_DIR)/$(UNLOCALIZED_RESOURCES_FOLDER_PATH)/testimages */ = {isa = PBXBuildFile; fileRef = 7BD6203C8FBC39DC34880176 /* rgb-amg-reference.ktx */; };
 		8AF8FFBF5F5E64F4FBD57CE8 /* hi_mark.ktx in Copy to $(BUILT_PRODUCTS_DIR)/$(UNLOCALIZED_RESOURCES_FOLDER_PATH)/testimages */ = {isa = PBXBuildFile; fileRef = 8973B88BC13D51088B627856 /* hi_mark.ktx */; };
->>>>>>> dbbfbb37
 		8B1B644199365B4B38DC8F59 /* LoadTestsES1.cpp in Sources */ = {isa = PBXBuildFile; fileRef = 43130224EFE5B33CA32DFB8C /* LoadTestsES1.cpp */; };
 		8CAE735C79DC263DFEEA4BC9 /* Images.xcassets in Resources */ = {isa = PBXBuildFile; fileRef = 1E288DB7805C613B8B9BA03B /* Images.xcassets */; };
 		8D4344AA2A363014734A38B6 /* sample_02_cube_textured.c in Sources */ = {isa = PBXBuildFile; fileRef = 9DF8DA8FCF16BAA35DD0DAC7 /* sample_02_cube_textured.c */; };
@@ -153,11 +115,7 @@
 		9D6D3DAE5ACA3A4ADA22611D /* CoreAudio.framework in Frameworks */ = {isa = PBXBuildFile; fileRef = A057DBE32ED2E747E88B54A1 /* CoreAudio.framework */; };
 		9FE667464E1E31BA873E65B1 /* libSDL2.a in Frameworks */ = {isa = PBXBuildFile; fileRef = C614246CE0DF61F20E3D9C0D /* libSDL2.a */; };
 		A543CFBAAE4FA8FE127D2C87 /* AudioToolbox.framework in Frameworks */ = {isa = PBXBuildFile; fileRef = C64420EDFCCC9D13D9DE2C86 /* AudioToolbox.framework */; };
-<<<<<<< HEAD
-		A817F4F3FDA0ABEE25272CA7 /* no-npot.ktx in Copy to $(UNLOCALIZED_RESOURCES_FOLDER_PATH)/testimages */ = {isa = PBXBuildFile; fileRef = 75C6904CFBFF4C46F4F1885A /* no-npot.ktx */; };
 		A91DAB2034C2330B8AB9C82E /* sample_02_cube_textured.c in Sources */ = {isa = PBXBuildFile; fileRef = 54E93E51FBFFB904C2D13D44 /* sample_02_cube_textured.c */; };
-=======
->>>>>>> dbbfbb37
 		A9D82451ADBBA434B2DDBDEE /* AudioToolbox.framework in Frameworks */ = {isa = PBXBuildFile; fileRef = C64420EDFCCC9D13D9DE2C86 /* AudioToolbox.framework */; };
 		AB44E0C8861035385EA72F82 /* rgb-mipmap-reference.ktx in Copy to $(BUILT_PRODUCTS_DIR)/$(UNLOCALIZED_RESOURCES_FOLDER_PATH)/testimages */ = {isa = PBXBuildFile; fileRef = 364C54ECA3E488CA05E9164E /* rgb-mipmap-reference.ktx */; };
 		B01D059C7F9DD2773E7522E0 /* LoadTests.cpp in Sources */ = {isa = PBXBuildFile; fileRef = D9B3C65E60956677EC14FB23 /* LoadTests.cpp */; };
@@ -168,29 +126,16 @@
 		BCFDE6285064FE2A7D5166ED /* LoadTests.cpp in Sources */ = {isa = PBXBuildFile; fileRef = D9B3C65E60956677EC14FB23 /* LoadTests.cpp */; };
 		BF8AA0565545201435DC3B78 /* luminance_sized_reference.ktx in Copy to $(BUILT_PRODUCTS_DIR)/$(UNLOCALIZED_RESOURCES_FOLDER_PATH)/testimages */ = {isa = PBXBuildFile; fileRef = C96546158F4A81236255171B /* luminance_sized_reference.ktx */; };
 		C7ABF7F87B14F7080EA25FFA /* QuartzCore.framework in Frameworks */ = {isa = PBXBuildFile; fileRef = BBEB39731669F1BFB32B9CF4 /* QuartzCore.framework */; };
-<<<<<<< HEAD
 		D2EFC4C78DB7BAFA39B40C88 /* shaders.c in Sources */ = {isa = PBXBuildFile; fileRef = 45C24C44C088C5FE50A05E72 /* shaders.c */; };
-		D6447C5ACD394EDC5604D22D /* conftestimage_R11_EAC.ktx in Copy to $(UNLOCALIZED_RESOURCES_FOLDER_PATH)/testimages */ = {isa = PBXBuildFile; fileRef = 1F095A3E0C7C52EC2BB1B13D /* conftestimage_R11_EAC.ktx */; };
-		D9A3DB1B10BDD6A4EA04BA2F /* etc2-rgb.ktx in Copy to $(UNLOCALIZED_RESOURCES_FOLDER_PATH)/testimages */ = {isa = PBXBuildFile; fileRef = 10345834F42A97336B068120 /* etc2-rgb.ktx */; };
-		DAAA8625D96EF895DCB4C417 /* rgb-amg-reference.ktx in Copy to $(UNLOCALIZED_RESOURCES_FOLDER_PATH)/testimages */ = {isa = PBXBuildFile; fileRef = 7BD6203C8FBC39DC34880176 /* rgb-amg-reference.ktx */; };
-		DCC2CA8B37FE32011B67DA1F /* LoadTestsGL3.cpp in Sources */ = {isa = PBXBuildFile; fileRef = 772F9014971B200CBC4276D0 /* LoadTestsGL3.cpp */; };
-=======
 		D5F61DB01AB1D9A641AE0A29 /* up-reference.ktx in Copy to $(BUILT_PRODUCTS_DIR)/$(UNLOCALIZED_RESOURCES_FOLDER_PATH)/testimages */ = {isa = PBXBuildFile; fileRef = EB893C075A04CF6DE26C995A /* up-reference.ktx */; };
 		DB4ADF638471CB56F9B8B45F /* etc2-sRGBa1.ktx in Copy to $(BUILT_PRODUCTS_DIR)/$(UNLOCALIZED_RESOURCES_FOLDER_PATH)/testimages */ = {isa = PBXBuildFile; fileRef = 8E830755AE985595D1A80E19 /* etc2-sRGBa1.ktx */; };
+		DCC2CA8B37FE32011B67DA1F /* LoadTestsGL3.cpp in Sources */ = {isa = PBXBuildFile; fileRef = 772F9014971B200CBC4276D0 /* LoadTestsGL3.cpp */; };
 		DCCEEAEEA2BB3C2DD25ADF70 /* etc2-rgba1.ktx in Copy to $(BUILT_PRODUCTS_DIR)/$(UNLOCALIZED_RESOURCES_FOLDER_PATH)/testimages */ = {isa = PBXBuildFile; fileRef = F4A8038346EC9FBE396B3D7D /* etc2-rgba1.ktx */; };
->>>>>>> dbbfbb37
 		DE69E633267B8B91C128B257 /* UIKit.framework in Frameworks */ = {isa = PBXBuildFile; fileRef = 66D7F90F86F12C09EFD8E8C4 /* UIKit.framework */; };
 		DF871D7FC76137020B6EDCA7 /* UIKit.framework in Frameworks */ = {isa = PBXBuildFile; fileRef = 66D7F90F86F12C09EFD8E8C4 /* UIKit.framework */; };
 		E17FEEE4244E44A166C343FA /* luminance_sized_reference.ktx in Copy to $(BUILT_PRODUCTS_DIR)/$(UNLOCALIZED_RESOURCES_FOLDER_PATH)/testimages */ = {isa = PBXBuildFile; fileRef = C96546158F4A81236255171B /* luminance_sized_reference.ktx */; };
 		E46BE5054AA22187CB7D2424 /* conftestimage_SIGNED_RG11_EAC.ktx in Copy to $(BUILT_PRODUCTS_DIR)/$(UNLOCALIZED_RESOURCES_FOLDER_PATH)/testimages */ = {isa = PBXBuildFile; fileRef = BEDCC79140B271FAA0EF794C /* conftestimage_SIGNED_RG11_EAC.ktx */; };
 		E4DABC5B37524CEDE86ED90A /* CoreMotion.framework in Frameworks */ = {isa = PBXBuildFile; fileRef = 9B8F2369D2FE99D18F5E36B1 /* CoreMotion.framework */; };
-<<<<<<< HEAD
-		E99FB4A4B7E4978DC08780A3 /* etc2-sRGBa1.ktx in Copy to $(UNLOCALIZED_RESOURCES_FOLDER_PATH)/testimages */ = {isa = PBXBuildFile; fileRef = 8E830755AE985595D1A80E19 /* etc2-sRGBa1.ktx */; };
-		EC074D570381C4C63D09BC00 /* conftestimage_SIGNED_RG11_EAC.ktx in Copy to $(UNLOCALIZED_RESOURCES_FOLDER_PATH)/testimages */ = {isa = PBXBuildFile; fileRef = BEDCC79140B271FAA0EF794C /* conftestimage_SIGNED_RG11_EAC.ktx */; };
-		EF9F09AC45CDE8452D4CFA6C /* conftestimage_SIGNED_R11_EAC.ktx in Copy to $(UNLOCALIZED_RESOURCES_FOLDER_PATH)/testimages */ = {isa = PBXBuildFile; fileRef = FB6E14559A0C70CAC2E29A95 /* conftestimage_SIGNED_R11_EAC.ktx */; };
-=======
-		ECDE5952755EA5099A5B6C7B /* shaders.c in Sources */ = {isa = PBXBuildFile; fileRef = 45C24C44C088C5FE50A05E72 /* shaders.c */; };
->>>>>>> dbbfbb37
 		EFE56299D56BE74D731353E1 /* libSDL2.a in Frameworks */ = {isa = PBXBuildFile; fileRef = C614246CE0DF61F20E3D9C0D /* libSDL2.a */; };
 		F0A8F9D640F55B4BC83FD2B6 /* sample_01_draw_texture.c in Sources */ = {isa = PBXBuildFile; fileRef = 1BAAAE0A5DD861B0140DA7C9 /* sample_01_draw_texture.c */; };
 		F0B2791CB9D71E64307C6622 /* etc2-sRGB.ktx in Copy to $(BUILT_PRODUCTS_DIR)/$(UNLOCALIZED_RESOURCES_FOLDER_PATH)/testimages */ = {isa = PBXBuildFile; fileRef = 0A325175540A8C180B31554F /* etc2-sRGB.ktx */; };
@@ -331,8 +276,8 @@
 		5CEF7866AD819C249B79558B /* Copy to $(BUILT_PRODUCTS_DIR)/$(UNLOCALIZED_RESOURCES_FOLDER_PATH)/testimages */ = {
 			isa = PBXCopyFilesBuildPhase;
 			buildActionMask = 2147483647;
-			dstPath = "$(UNLOCALIZED_RESOURCES_FOLDER_PATH)/testimages";
-			dstSubfolderSpec = 0;
+			dstPath = testimages;
+			dstSubfolderSpec = 7;
 			files = (
 				65726E315A153C84E467E818 /* conftestimage_R11_EAC.ktx in Copy to $(BUILT_PRODUCTS_DIR)/$(UNLOCALIZED_RESOURCES_FOLDER_PATH)/testimages */,
 				2C30A1B0B20B0200B661BCAB /* conftestimage_RG11_EAC.ktx in Copy to $(BUILT_PRODUCTS_DIR)/$(UNLOCALIZED_RESOURCES_FOLDER_PATH)/testimages */,
@@ -363,8 +308,8 @@
 		71038B92CA6A502B49B51412 /* Copy to $(BUILT_PRODUCTS_DIR)/$(UNLOCALIZED_RESOURCES_FOLDER_PATH)/testimages */ = {
 			isa = PBXCopyFilesBuildPhase;
 			buildActionMask = 2147483647;
-			dstPath = "$(UNLOCALIZED_RESOURCES_FOLDER_PATH)/testimages";
-			dstSubfolderSpec = 0;
+			dstPath = testimages;
+			dstSubfolderSpec = 7;
 			files = (
 				17249801D6A7CA09427AA815 /* conftestimage_R11_EAC.ktx in Copy to $(BUILT_PRODUCTS_DIR)/$(UNLOCALIZED_RESOURCES_FOLDER_PATH)/testimages */,
 				1D9666787945C42050127D2B /* conftestimage_RG11_EAC.ktx in Copy to $(BUILT_PRODUCTS_DIR)/$(UNLOCALIZED_RESOURCES_FOLDER_PATH)/testimages */,
